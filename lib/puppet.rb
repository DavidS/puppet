--- conflicted
+++ resolved
@@ -1,12 +1,7 @@
 require 'puppet/version'
 
-<<<<<<< HEAD
 if Gem::Version.new(RUBY_VERSION.dup) < Gem::Version.new("2.3.0")
-  raise LoadError, _("Puppet %{version} requires ruby 2.3.0 or greater.") % { version: Puppet.version }
-=======
-if Gem::Version.new(RUBY_VERSION.dup) < Gem::Version.new("1.9.3")
-  raise LoadError, "Puppet #{Puppet.version} requires Ruby 1.9.3 or greater, found Ruby #{RUBY_VERSION.dup}."
->>>>>>> 77a6d71f
+  raise LoadError, "Puppet #{Puppet.version} requires Ruby 2.3.0 or greater, found Ruby #{RUBY_VERSION.dup}."
 end
 
 Puppet::OLDEST_RECOMMENDED_RUBY_VERSION = '2.3.0'
