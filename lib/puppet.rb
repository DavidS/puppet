--- conflicted
+++ resolved
@@ -26,15 +26,6 @@
 # it's also a place to find top-level commands like 'debug'
 
 module Puppet
-<<<<<<< HEAD
-  PUPPETVERSION = '3.0.0-rc3'
-
-  def Puppet.version
-    PUPPETVERSION
-  end
-
-=======
->>>>>>> 5bba56b4
   class << self
     include Puppet::Util
     attr_reader :features
