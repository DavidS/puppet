--- conflicted
+++ resolved
@@ -284,74 +284,6 @@
   end
   module_function :uri_to_path
 
-<<<<<<< HEAD
-=======
-  # Execute the provided command with STDIN connected to a pipe, yielding the
-  # pipe object.  That allows data to be fed to that subprocess.
-  #
-  # The command can be a simple string, which is executed as-is, or an Array,
-  # which is treated as a set of command arguments to pass through.#
-  #
-  # In all cases this is passed directly to the shell, and STDOUT and STDERR
-  # are connected together during execution.
-  def execpipe(command, failonfail = true)
-    if respond_to? :debug
-      debug "Executing '#{command}'"
-    else
-      Puppet.debug "Executing '#{command}'"
-    end
-
-    # Paste together an array with spaces.  We used to paste directly
-    # together, no spaces, which made for odd invocations; the user had to
-    # include whitespace between arguments.
-    #
-    # Having two spaces is really not a big drama, since this passes to the
-    # shell anyhow, while no spaces makes for a small developer cost every
-    # time this is invoked. --daniel 2012-02-13
-    command_str = command.respond_to?(:join) ? command.join(' ') : command
-    output = open("| #{command_str} 2>&1") do |pipe|
-      yield pipe
-    end
-
-    if failonfail
-      unless $CHILD_STATUS == 0
-        raise ExecutionFailure, output
-      end
-    end
-
-    output
-  end
-
-  def execfail(command, exception)
-      output = execute(command)
-      return output
-  rescue ExecutionFailure
-      raise exception, output
-  end
-
-  def execute_posix(command, arguments, stdin, stdout, stderr)
-    child_pid = safe_posix_fork(stdin, stdout, stderr) do
-      # We can't just call Array(command), and rely on it returning
-      # things like ['foo'], when passed ['foo'], because
-      # Array(command) will call command.to_a internally, which when
-      # given a string can end up doing Very Bad Things(TM), such as
-      # turning "/tmp/foo;\r\n /bin/echo" into ["/tmp/foo;\r\n", " /bin/echo"]
-      command = [command].flatten
-      Process.setsid
-      begin
-        Puppet::Util::SUIDManager.change_privileges(arguments[:uid], arguments[:gid], true)
-
-        ENV['LANG'] = ENV['LC_ALL'] = ENV['LC_MESSAGES'] = ENV['LANGUAGE'] = 'C'
-        Kernel.exec(*command)
-      rescue => detail
-        puts detail.to_s
-        exit!(1)
-      end
-    end
-    child_pid
-  end
-  module_function :execute_posix
-
   def safe_posix_fork(stdin=$stdin, stdout=$stdout, stderr=$stderr, &block)
     child_pid = Kernel.fork do
       $stdin.reopen(stdin)
@@ -366,96 +298,6 @@
   end
   module_function :safe_posix_fork
 
-  def execute_windows(command, arguments, stdin, stdout, stderr)
-    command = command.map do |part|
-      part.include?(' ') ? %Q["#{part.gsub(/"/, '\"')}"] : part
-    end.join(" ") if command.is_a?(Array)
-
-    Puppet::Util::Windows::Process.execute(command, arguments, stdin, stdout, stderr)
-  end
-  module_function :execute_windows
-
-  # Execute the desired command, and return the status and output.
-  # def execute(command, failonfail = true, uid = nil, gid = nil)
-  # :combine sets whether or not to combine stdout/stderr in the output
-  # :stdinfile sets a file that can be used for stdin. Passing a string
-  # for stdin is not currently supported.
-  def execute(command, arguments = {:failonfail => true, :combine => true})
-    if command.is_a?(Array)
-      command = command.flatten.map(&:to_s)
-      str = command.join(" ")
-    elsif command.is_a?(String)
-      str = command
-    end
-
-    if respond_to? :debug
-      debug "Executing '#{str}'"
-    else
-      Puppet.debug "Executing '#{str}'"
-    end
-
-    null_file = Puppet.features.microsoft_windows? ? 'NUL' : '/dev/null'
-
-    stdin = File.open(arguments[:stdinfile] || null_file, 'r')
-    stdout = arguments[:squelch] ? File.open(null_file, 'w') : Tempfile.new('puppet')
-    stderr = arguments[:combine] ? stdout : File.open(null_file, 'w')
-
-    exec_args = [command, arguments, stdin, stdout, stderr]
-
-    if execution_stub = Puppet::Util::ExecutionStub.current_value
-      return execution_stub.call(*exec_args)
-    elsif Puppet.features.posix?
-      child_pid = execute_posix(*exec_args)
-      exit_status = Process.waitpid2(child_pid).last.exitstatus
-    elsif Puppet.features.microsoft_windows?
-      process_info = execute_windows(*exec_args)
-      begin
-        exit_status = Puppet::Util::Windows::Process.wait_process(process_info.process_handle)
-      ensure
-        Process.CloseHandle(process_info.process_handle)
-        Process.CloseHandle(process_info.thread_handle)
-      end
-    end
-
-    [stdin, stdout, stderr].each {|io| io.close rescue nil}
-
-    # read output in if required
-    unless arguments[:squelch]
-      output = wait_for_output(stdout)
-      Puppet.warning "Could not get output" unless output
-    end
-
-    if arguments[:failonfail] and exit_status != 0
-      raise ExecutionFailure, "Execution of '#{str}' returned #{exit_status}: #{output}"
-    end
-
-    output
-  end
-
-  module_function :execute
-
-  def wait_for_output(stdout)
-    # Make sure the file's actually been written.  This is basically a race
-    # condition, and is probably a horrible way to handle it, but, well, oh
-    # well.
-    2.times do |try|
-      if File.exists?(stdout.path)
-        output = stdout.open.read
-
-        stdout.close(true)
-
-        return output
-      else
-        time_to_sleep = try / 2.0
-        Puppet.warning "Waiting for output; will sleep #{time_to_sleep} seconds"
-        sleep(time_to_sleep)
-      end
-    end
-    nil
-  end
-  module_function :wait_for_output
-
->>>>>>> c2105846
   # Create an exclusive lock.
   def threadlock(resource, type = Sync::EX)
     Puppet::Util.synchronize_on(resource,type) { yield }
