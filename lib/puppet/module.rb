--- conflicted
+++ resolved
@@ -392,10 +392,10 @@
     self.environment == other.environment
   end
 
-<<<<<<< HEAD
   def strict_semver?
     @strict_semver
-=======
+  end
+
   def initialize_i18n
     module_name = @forge_name.gsub("/","-") if @forge_name
     return if module_name.nil? || i18n_initialized?(module_name)
@@ -409,7 +409,6 @@
       config_path = File.absolute_path('config.yaml', locales_path)
       Puppet.debug "Could not find locales configuration file for #{module_name} at #{config_path}. Skipping i18n initialization."
     end
->>>>>>> d1810f43
   end
 
   private
