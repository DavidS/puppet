--- conflicted
+++ resolved
@@ -101,11 +101,7 @@
       return @content if @content
       raise Puppet::DevError, "No source for content was stored with the metadata" unless metadata.source
 
-<<<<<<< HEAD
-      unless tmp = Puppet::FileServing::Content.indirection.find(metadata.source, :environment => resource.catalog.environment)
-=======
-      unless tmp = Puppet::FileServing::Content.indirection.find(metadata.source, :links => resource[:links])
->>>>>>> e94732be
+      unless tmp = Puppet::FileServing::Content.indirection.find(metadata.source, :links => resource[:links], :environment => resource.catalog.environment)
         fail "Could not find any content at %s" % metadata.source
       end
       @content = tmp.content
@@ -158,11 +154,7 @@
       return nil unless value
       value.each do |source|
         begin
-<<<<<<< HEAD
-          if data = Puppet::FileServing::Metadata.indirection.find(source, :environment => resource.catalog.environment)
-=======
-          if data = Puppet::FileServing::Metadata.indirection.find(source, :links => resource[:links])
->>>>>>> e94732be
+          if data = Puppet::FileServing::Metadata.indirection.find(source, :links => resource[:links], :environment => resource.catalog.environment)
             @metadata = data
             @metadata.source = source
             break
