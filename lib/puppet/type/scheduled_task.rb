--- conflicted
+++ resolved
@@ -102,12 +102,9 @@
           * `start_date` ---  The date when the trigger should first become active.
             Defaults to the current date. You should format dates as YYYY-MM-DD,
             although other date formats may work. (Under the hood, this uses `Date.parse`.)
-<<<<<<< HEAD
-=======
           * `minutes_interval` --- The repeat interval in minutes.
           * `minutes_duration` --- The duration in minutes, needs to be greater than the
             minutes_interval.
->>>>>>> b301505d
       * For `daily` triggers:
           * `every` --- How often the task should run, as a number of days. Defaults
             to 1. ("2" means every other day, "3" means every three days, etc.)
