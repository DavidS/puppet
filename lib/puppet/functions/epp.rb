# Evaluates an Embedded Puppet Template (EPP) file and returns the rendered text result as a String.
#
# The first argument to this function should be a `<MODULE NAME>/<TEMPLATE FILE>`
# reference, which will load `<TEMPLATE FILE>` from a module's `templates`
# directory. (For example, the reference `apache/vhost.conf.epp` will load the
# file `<MODULES DIRECTORY>/apache/templates/vhost.conf.epp`.)
#
# The second argument is optional; if present, it should be a hash containing parameters for the
# template. (See below.)
#
# EPP supports the following tags:
#
# * `<%= puppet expression %>` - This tag renders the value of the expression it contains.
# * `<% puppet expression(s) %>` - This tag will execute the expression(s) it contains, but renders nothing.
# * `<%# comment %>` - The tag and its content renders nothing.
# * `<%%` or `%%>` - Renders a literal `<%` or `%>` respectively.
# * `<%-` - Same as `<%` but suppresses any leading whitespace.
# * `-%>` - Same as `%>` but suppresses any trailing whitespace on the same line (including line break).
# * `<%- |parameters| -%>` - When placed as the first tag declares the template's parameters.
#
# File based EPP supports the following visibilities of variables in scope:
#
# * Global scope (i.e. top + node scopes) - global scope is always visible
# * Global + all given arguments - if the EPP template does not declare parameters, and arguments are given
# * Global + declared parameters - if the EPP declares parameters, given argument names must match
#
# EPP supports parameters by placing an optional parameter list as the very first element in the EPP. As an example,
# `<%- |$x, $y, $z = 'unicorn'| -%>` when placed first in the EPP text declares that the parameters `x` and `y` must be
# given as template arguments when calling `inline_epp`, and that `z` if not given as a template argument
# defaults to `'unicorn'`. Template parameters are available as variables, e.g.arguments `$x`, `$y` and `$z` in the example.
# Note that `<%-` must be used or any leading whitespace will be interpreted as text
#
# Arguments are passed to the template by calling `epp` with a Hash as the last argument, where parameters
# are bound to values, e.g. `epp('...', {'x'=>10, 'y'=>20})`. Excess arguments may be given
# (i.e. undeclared parameters) only if the EPP templates does not declare any parameters at all.
# Template parameters shadow variables in outer scopes. File based epp does never have access to variables in the
# scope where the `epp` function is called from.
#
# @see function inline_epp for examples of EPP
# @since 4.0.0
#
Puppet::Functions.create_function(:epp, Puppet::Functions::InternalFunction) do

  dispatch :epp do
<<<<<<< HEAD
    scope_param()
    param 'String', :path
    param 'Hash[Pattern[/^\w+$/], Any]', :parameters
    arg_count(1, 2)
=======
    scope_param
    param 'String', :path
    optional_param 'Hash[Pattern[/^\w+$/], Any]', :parameters
>>>>>>> ce0dffc6
  end

  def epp(scope, path, parameters = nil)
    Puppet::Pops::Evaluator::EppEvaluator.epp(scope, path, scope.compiler.environment, parameters)
  end
end<|MERGE_RESOLUTION|>--- conflicted
+++ resolved
@@ -42,16 +42,9 @@
 Puppet::Functions.create_function(:epp, Puppet::Functions::InternalFunction) do
 
   dispatch :epp do
-<<<<<<< HEAD
-    scope_param()
-    param 'String', :path
-    param 'Hash[Pattern[/^\w+$/], Any]', :parameters
-    arg_count(1, 2)
-=======
     scope_param
     param 'String', :path
     optional_param 'Hash[Pattern[/^\w+$/], Any]', :parameters
->>>>>>> ce0dffc6
   end
 
   def epp(scope, path, parameters = nil)
