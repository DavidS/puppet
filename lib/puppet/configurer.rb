# The client for interacting with the puppetmaster config server.
require 'sync'
require 'timeout'
require 'puppet/network/http_pool'
require 'puppet/util'

class Puppet::Configurer
    class CommandHookError < RuntimeError; end

    require 'puppet/configurer/fact_handler'
    require 'puppet/configurer/plugin_handler'

    include Puppet::Configurer::FactHandler
    include Puppet::Configurer::PluginHandler

    # For benchmarking
    include Puppet::Util

    attr_reader :compile_time

    # Provide more helpful strings to the logging that the Agent does
    def self.to_s
        "Puppet configuration client"
    end

    class << self
        # Puppetd should only have one instance running, and we need a way
        # to retrieve it.
        attr_accessor :instance
        include Puppet::Util
    end

    # How to lock instances of this class.
    def self.lockfile_path
        Puppet[:puppetdlockfile]
    end

<<<<<<< HEAD
=======
    def clear
        @catalog.clear(true) if @catalog
        @catalog = nil
    end

    def execute_postrun_command
        execute_from_setting(:postrun_command)
    end

    def execute_prerun_command
        execute_from_setting(:prerun_command)
    end

>>>>>>> 71653a74
    # Initialize and load storage
    def dostorage
        begin
            Puppet::Util::Storage.load
            @compile_time ||= Puppet::Util::Storage.cache(:configuration)[:compile_time]
        rescue => detail
            if Puppet[:trace]
                puts detail.backtrace
            end
            Puppet.err "Corrupt state file %s: %s" % [Puppet[:statefile], detail]
            begin
                ::File.unlink(Puppet[:statefile])
                retry
            rescue => detail
                raise Puppet::Error.new("Cannot remove %s: %s" %
                    [Puppet[:statefile], detail])
            end
        end
    end

    # Just so we can specify that we are "the" instance.
    def initialize
        Puppet.settings.use(:main, :ssl, :puppetd)

        self.class.instance = self
        @running = false
        @splayed = false
    end

    def initialize_report
        Puppet::Transaction::Report.new
    end

    # Prepare for catalog retrieval.  Downloads everything necessary, etc.
    def prepare
        dostorage()

        download_plugins()

        download_fact_plugins()

        execute_prerun_command
    end

    # Get the remote catalog, yo.  Returns nil if no catalog can be found.
    def retrieve_catalog
        name = Puppet[:certname]
        catalog_class = Puppet::Resource::Catalog

        # This is a bit complicated.  We need the serialized and escaped facts,
        # and we need to know which format they're encoded in.  Thus, we
        # get a hash with both of these pieces of information.
        fact_options = facts_for_uploading()

        # First try it with no cache, then with the cache.
        result = nil
        begin
            duration = thinmark do
                result = catalog_class.find(name, fact_options.merge(:ignore_cache => true))
            end
        rescue SystemExit,NoMemoryError
            raise
        rescue Exception => detail
            puts detail.backtrace if Puppet[:trace]
            Puppet.err "Could not retrieve catalog from remote server: %s" % detail
        end

        unless result
            if ! Puppet[:usecacheonfailure]
                Puppet.warning "Not using cache on failed catalog"
                return nil
            end

            begin
                duration = thinmark do
                    result = catalog_class.find(name, fact_options.merge(:ignore_terminus => true))
                end
                Puppet.notice "Using cached catalog"
            rescue => detail
                puts detail.backtrace if Puppet[:trace]
                Puppet.err "Could not retrieve catalog from cache: %s" % detail
            end
        end

        return nil unless result

        convert_catalog(result, duration)
    end

    # Convert a plain resource catalog into our full host catalog.
    def convert_catalog(result, duration)
        catalog = result.to_ral
        catalog.finalize
        catalog.retrieval_duration = duration
        catalog.host_config = true
        catalog.write_class_file
        return catalog
    end

    # The code that actually runs the catalog.
    # This just passes any options on to the catalog,
    # which accepts :tags and :ignoreschedules.
    def run(options = {})
        begin
            prepare()
        rescue SystemExit,NoMemoryError
            raise
        rescue Exception => detail
            puts detail.backtrace if Puppet[:trace]
            Puppet.err "Failed to prepare catalog: %s" % detail
        end

        report = initialize_report()
        Puppet::Util::Log.newdestination(report)

        if catalog = options[:catalog]
            options.delete(:catalog)
        elsif ! catalog = retrieve_catalog
            Puppet.err "Could not retrieve catalog; skipping run"
            return
        end

        transaction = nil

        begin
            benchmark(:notice, "Finished catalog run") do
                transaction = catalog.apply(options)
            end
            report
        rescue => detail
            puts detail.backtrace if Puppet[:trace]
            Puppet.err "Failed to apply catalog: %s" % detail
            return
        end
    ensure
        # Now close all of our existing http connections, since there's no
        # reason to leave them lying open.
        Puppet::Network::HttpPool.clear_http_instances
<<<<<<< HEAD

        Puppet::Util::Log.close(report)

        send_report(report, transaction)
    end

    def send_report(report, trans = nil)
        trans.add_metrics_to_report(report) if trans
        puts report.summary if Puppet[:summarize]
        report.save() if Puppet[:report]
    rescue => detail
        puts detail.backtrace if Puppet[:trace]
        Puppet.err "Could not send report: #{detail}"
=======
    ensure
        execute_postrun_command
>>>>>>> 71653a74
    end

    private

    def self.timeout
        timeout = Puppet[:configtimeout]
        case timeout
        when String
            if timeout =~ /^\d+$/
                timeout = Integer(timeout)
            else
                raise ArgumentError, "Configuration timeout must be an integer"
            end
        when Integer # nothing
        else
            raise ArgumentError, "Configuration timeout must be an integer"
        end

        return timeout
    end

    def execute_from_setting(setting)
        return if (command = Puppet[setting]) == ""

        begin
            Puppet::Util.execute([command])
        rescue => detail
            raise CommandHookError, "Could not run command from #{setting}: #{detail}"
        end
    end
end<|MERGE_RESOLUTION|>--- conflicted
+++ resolved
@@ -35,8 +35,6 @@
         Puppet[:puppetdlockfile]
     end
 
-<<<<<<< HEAD
-=======
     def clear
         @catalog.clear(true) if @catalog
         @catalog = nil
@@ -50,7 +48,6 @@
         execute_from_setting(:prerun_command)
     end
 
->>>>>>> 71653a74
     # Initialize and load storage
     def dostorage
         begin
@@ -189,7 +186,7 @@
         # Now close all of our existing http connections, since there's no
         # reason to leave them lying open.
         Puppet::Network::HttpPool.clear_http_instances
-<<<<<<< HEAD
+        execute_postrun_command
 
         Puppet::Util::Log.close(report)
 
@@ -203,10 +200,6 @@
     rescue => detail
         puts detail.backtrace if Puppet[:trace]
         Puppet.err "Could not send report: #{detail}"
-=======
-    ensure
-        execute_postrun_command
->>>>>>> 71653a74
     end
 
     private
