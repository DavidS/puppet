# The standard init-based service type.  Many other service types are
# customizations of this module.
Puppet::Type.type(:service).provide :init, :parent => :base do
  desc "Standard `init`-style service management."

<<<<<<< HEAD
  def self.defpath
    case Facter.value(:operatingsystem)
    when "FreeBSD"
      ["/etc/rc.d", "/usr/local/etc/rc.d"]
    when "HP-UX"
      "/sbin/init.d"
    when "Archlinux"
      "/etc/rc.d"
    else
      "/etc/init.d"
    end
=======
  class << self
    attr_accessor :defpath
  end

  case Facter["operatingsystem"].value
  when "FreeBSD", "DragonFly"
    @defpath = ["/etc/rc.d", "/usr/local/etc/rc.d"]
  when "HP-UX"
    @defpath = "/sbin/init.d"
  when "Archlinux"
    @defpath = "/etc/rc.d"
  else
    @defpath = "/etc/init.d"
>>>>>>> bf901d08
  end

  # We can't confine this here, because the init path can be overridden.
  #confine :exists => defpath

  # List all services of this type.
  def self.instances
    get_services(self.defpath)
  end

  def self.get_services(defpath, exclude=[])
    defpath = [defpath] unless defpath.is_a? Array
    instances = []
    defpath.each do |path|
      unless FileTest.directory?(path)
        Puppet.debug "Service path #{path} does not exist"
        next
      end

      check = [:ensure]

      check << :enable if public_method_defined? :enabled?

      Dir.entries(path).each do |name|
        fullpath = File.join(path, name)
        next if name =~ /^\./
        next if exclude.include? name
        next if not FileTest.executable?(fullpath)
        next if not is_init?(fullpath)
        instances << new(:name => name, :path => path, :hasstatus => true)
      end
    end
    instances
  end

  # Mark that our init script supports 'status' commands.
  def hasstatus=(value)
    case value
    when true, "true"; @parameters[:hasstatus] = true
    when false, "false"; @parameters[:hasstatus] = false
    else
      raise Puppet::Error, "Invalid 'hasstatus' value #{value.inspect}"
    end
  end

  # Where is our init script?
  def initscript
    @initscript ||= self.search(@resource[:name])
  end

  def paths
    @paths ||= @resource[:path].find_all do |path|
      if File.directory?(path)
        true
      else
        if File.exist?(path) and ! File.directory?(path)
          self.debug "Search path #{path} is not a directory"
        else
          self.debug "Search path #{path} does not exist"
        end
        false
      end
    end
  end

  def search(name)
    paths.each { |path|
      fqname = File.join(path,name)
      begin
        stat = File.stat(fqname)
      rescue
        # should probably rescue specific errors...
        self.debug("Could not find #{name} in #{path}")
        next
      end

      # if we've gotten this far, we found a valid script
      return fqname
    }

    paths.each { |path|
      fqname_sh = File.join(path,"#{name}.sh")
      begin
        stat = File.stat(fqname_sh)
      rescue
        # should probably rescue specific errors...
        self.debug("Could not find #{name}.sh in #{path}")
        next
      end

      # if we've gotten this far, we found a valid script
      return fqname_sh
    }
    raise Puppet::Error, "Could not find init script for '#{name}'"
  end

  # The start command is just the init scriptwith 'start'.
  def startcmd
    [initscript, :start]
  end

  # The stop command is just the init script with 'stop'.
  def stopcmd
    [initscript, :stop]
  end

  def restartcmd
    (@resource[:hasrestart] == :true) && [initscript, :restart]
  end

  # If it was specified that the init script has a 'status' command, then
  # we just return that; otherwise, we return false, which causes it to
  # fallback to other mechanisms.
  def statuscmd
    (@resource[:hasstatus] == :true) && [initscript, :status]
  end

private

  def self.is_init?(script = initscript)
    !File.symlink?(script) || File.readlink(script) != "/lib/init/upstart-job"
  end
end
<|MERGE_RESOLUTION|>--- conflicted
+++ resolved
@@ -3,10 +3,9 @@
 Puppet::Type.type(:service).provide :init, :parent => :base do
   desc "Standard `init`-style service management."
 
-<<<<<<< HEAD
   def self.defpath
     case Facter.value(:operatingsystem)
-    when "FreeBSD"
+    when "FreeBSD", "DragonFly"
       ["/etc/rc.d", "/usr/local/etc/rc.d"]
     when "HP-UX"
       "/sbin/init.d"
@@ -15,21 +14,6 @@
     else
       "/etc/init.d"
     end
-=======
-  class << self
-    attr_accessor :defpath
-  end
-
-  case Facter["operatingsystem"].value
-  when "FreeBSD", "DragonFly"
-    @defpath = ["/etc/rc.d", "/usr/local/etc/rc.d"]
-  when "HP-UX"
-    @defpath = "/sbin/init.d"
-  when "Archlinux"
-    @defpath = "/etc/rc.d"
-  else
-    @defpath = "/etc/init.d"
->>>>>>> bf901d08
   end
 
   # We can't confine this here, because the init path can be overridden.
