--- conflicted
+++ resolved
@@ -19,13 +19,8 @@
   defaultfor :osfamily => :suse
   defaultfor :osfamily => :coreos
   defaultfor :operatingsystem => :amazon, :operatingsystemmajrelease => ["2"]
-<<<<<<< HEAD
-  defaultfor :operatingsystem => :debian, :operatingsystemmajrelease => ["8", "stretch/sid", "9", "buster/sid", "10", "bullseye/sid"]
-
-=======
   defaultfor :operatingsystem => :debian
   notdefaultfor :operatingsystem => :debian, :operatingsystemmajrelease => ["5", "6", "7"] # These are using the "debian" method
->>>>>>> 7b68e564
   defaultfor :operatingsystem => :LinuxMint
   notdefaultfor :operatingsystem => :LinuxMint, :operatingsystemmajrelease => ["10", "11", "12", "13", "14", "15", "16", "17"] # These are using upstart
   defaultfor :operatingsystem => :ubuntu
