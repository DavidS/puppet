--- conflicted
+++ resolved
@@ -76,17 +76,9 @@
                 self.alias(resource, resource.name) if resource.isomorphic?
             end
 
-<<<<<<< HEAD
-            if resource.is_a?(Puppet::Type) and resource.class.isomorphic? and resource.title != resource.ref and resource.title != resource[:name]
-                self.alias(resource, resource[:name])
-            end
-            resource.catalog = self unless is_relationship_graph
-            add_vertex!(resource)
-=======
             resource.catalog = self if resource.respond_to?(:catalog=) and ! is_relationship_graph
 
             add_vertex(resource)
->>>>>>> a8592f10
         end
     end
 
@@ -96,13 +88,8 @@
         resource.ref =~ /^(.+)\[/
 
         newref = "%s[%s]" % [$1 || resource.class.name, name]
-<<<<<<< HEAD
-        if res = @resource_table[newref]
-            return if res == resource
-=======
         if existing = @resource_table[newref]
             return if existing == resource
->>>>>>> a8592f10
             raise(ArgumentError, "Cannot alias %s to %s; resource %s already exists" % [resource.ref, name, newref])
         end
         @resource_table[newref] = resource
