--- conflicted
+++ resolved
@@ -74,32 +74,20 @@
   #
   # @param name [Symbol] the name of the
   # @param modulepath [Array<String>] the list of paths from which to load modules
-<<<<<<< HEAD
-  # @param manifest [String] the path to the manifest for the environment
+  # @param manifest [String] the path to the manifest for the environment or
+  # the constant Puppet::Node::Environment::NO_MANIFEST if there is none.
   # @param config_version [String] path to a script whose output will be added
   #   to report logs (optional)
   # @return [Puppet::Node::Environment]
   #
   # @api public
-  def self.create(name, modulepath, manifest, config_version = nil)
-=======
-  # @param manifest [String] the path to the manifest for the environment or
-  # the constant Puppet::Node::Environment::NO_MANIFEST if there is none.
-  # @return [Puppet::Node::Environment]
-  #
-  # @api public
-  def self.create(name, modulepath, manifest = NO_MANIFEST)
->>>>>>> 152a9461
+  def self.create(name, modulepath, manifest = NO_MANIFEST, config_version = nil)
     obj = self.allocate
     obj.send(:initialize,
              name,
              expand_dirs(extralibs() + modulepath),
-<<<<<<< HEAD
-             File.expand_path(manifest),
+             manifest == NO_MANIFEST ? manifest : File.expand_path(manifest),
              config_version)
-=======
-             manifest == NO_MANIFEST ? manifest : File.expand_path(manifest))
->>>>>>> 152a9461
     obj
   end
 
