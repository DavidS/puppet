# Configuration settings for a single directory Environment.
# @api private
class Puppet::Settings::EnvironmentConf

  ENVIRONMENT_CONF_ONLY_SETTINGS = [:modulepath, :manifest, :config_version].freeze
  VALID_SETTINGS = (ENVIRONMENT_CONF_ONLY_SETTINGS + [:environment_timeout, :environment_data_provider, :static_catalogs, :rich_data]).freeze

  # Given a path to a directory environment, attempts to load and parse an
  # environment.conf in ini format, and return an EnvironmentConf instance.
  #
  # An environment.conf is optional, so if the file itself is missing, or
  # empty, an EnvironmentConf with default values will be returned.
  #
  # @note logs warnings if the environment.conf contains any ini sections,
  # or has settings other than the three handled for directory environments
  # (:manifest, :modulepath, :config_version)
  #
  # @param path_to_env [String] path to the directory environment
  # @param global_module_path [Array<String>] the installation's base modulepath
  #   setting, appended to default environment modulepaths
  # @return [EnvironmentConf] the parsed EnvironmentConf object
  def self.load_from(path_to_env, global_module_path)
    path_to_env = File.expand_path(path_to_env)
    conf_file = File.join(path_to_env, 'environment.conf')
    config = nil

    begin
      config = Puppet.settings.parse_file(conf_file)
      validate(conf_file, config)
      section = config.sections[:main]
    rescue Errno::ENOENT
      # environment.conf is an optional file
    end

    new(path_to_env, section, global_module_path)
  end

  # Provides a configuration object tied directly to the passed environment.
  # Configuration values are exactly those returned by the environment object,
  # without interpolation.  This is a special case for the default configured
  # environment returned by the Puppet::Environments::StaticPrivate loader.
  def self.static_for(environment, environment_timeout = 0, static_catalogs = false, rich_data = false)
    Static.new(environment, environment_timeout, static_catalogs, nil, rich_data)
  end

  attr_reader :section, :path_to_env, :global_modulepath

  # Create through EnvironmentConf.load_from()
  def initialize(path_to_env, section, global_module_path)
    @path_to_env = path_to_env
    @section = section
    @global_module_path = global_module_path
  end

  def manifest
    puppet_conf_manifest = Pathname.new(Puppet.settings.value(:default_manifest))
    disable_per_environment_manifest = Puppet.settings.value(:disable_per_environment_manifest)

    fallback_manifest_directory =
    if puppet_conf_manifest.absolute?
      puppet_conf_manifest.to_s
    else
      File.join(@path_to_env, puppet_conf_manifest.to_s)
    end

    if disable_per_environment_manifest
      environment_conf_manifest = absolute(raw_setting(:manifest))
      if environment_conf_manifest && fallback_manifest_directory != environment_conf_manifest
        errmsg = ["The 'disable_per_environment_manifest' setting is true, but the",
        "environment located at #{@path_to_env} has a manifest setting in its",
        "environment.conf of '#{environment_conf_manifest}' which does not match",
        "the default_manifest setting '#{puppet_conf_manifest}'. If this",
        "environment is expecting to find modules in",
        "'#{environment_conf_manifest}', they will not be available!"]
        Puppet.err(errmsg.join(' '))
      end
      fallback_manifest_directory.to_s
    else
      get_setting(:manifest, fallback_manifest_directory) do |manifest|
        absolute(manifest)
      end
    end
  end

  def environment_timeout
    # gen env specific config or use the default value
    get_setting(:environment_timeout, Puppet.settings.value(:environment_timeout)) do |ttl|
      # munges the string form statically without really needed the settings system, only
      # its ability to munge "4s, 3m, 5d, and 'unlimited' into seconds - if already munged into
      # numeric form, the TTLSetting handles that.
      Puppet::Settings::TTLSetting.munge(ttl, 'environment_timeout')
    end
  end

  def environment_data_provider
    get_setting(:environment_data_provider, Puppet.settings.value(:environment_data_provider)) do |value|
      value
    end
  end

  def modulepath
    default_modulepath = [File.join(@path_to_env, "modules")] + @global_module_path
    get_setting(:modulepath, default_modulepath) do |modulepath|
      path = modulepath.kind_of?(String) ?
        modulepath.split(File::PATH_SEPARATOR) :
        modulepath
      path.map { |p| absolute(p) }.join(File::PATH_SEPARATOR)
    end
  end

  def rich_data
    get_setting(:rich_data, Puppet.settings.value(:rich_data)) do |value|
      value
    end
  end

  def static_catalogs
    get_setting(:static_catalogs, Puppet.settings.value(:static_catalogs)) do |value|
      value
    end
  end

  def config_version
    get_setting(:config_version) do |config_version|
      absolute(config_version)
    end
  end

  def raw_setting(setting_name)
    setting = section.setting(setting_name) if section
    setting.value if setting
  end

  private

  def self.validate(path_to_conf_file, config)
    valid = true
    section_keys = config.sections.keys
    main = config.sections[:main]
    if section_keys.size > 1
<<<<<<< HEAD
      Puppet.warning(_("Invalid sections in environment.conf at '%{path_to_conf_file}'. Environment conf may not have sections. The following sections are being ignored: '%{sections}'") % { path_to_conf_file: path_to_conf_file, sections: (section_keys - [:main]).join(',') })
=======
      # warn once per config file path
      Puppet.warn_once(
        :invalid_settings_section, "EnvironmentConf-section:#{path_to_conf_file}",
        "Invalid sections in environment.conf at '#{path_to_conf_file}'. Environment conf may not have sections. The following sections are being ignored: '#{(section_keys - [:main]).join(',')}'"
      )
>>>>>>> b577c1b3
      valid = false
    end

    extraneous_settings = main.settings.map(&:name) - VALID_SETTINGS
    if !extraneous_settings.empty?
<<<<<<< HEAD
      Puppet.warning(_("Invalid settings in environment.conf at '%{path_to_conf_file}'. The following unknown setting(s) are being ignored: %{ignored_settings}") % { path_to_conf_file: path_to_conf_file, ignored_settings: extraneous_settings.join(', ') })
=======
      # warn once per config file path
      Puppet.warn_once(
        :invalid_settings, "EnvironmentConf-settings:#{path_to_conf_file}",
        "Invalid settings in environment.conf at '#{path_to_conf_file}'. The following unknown setting(s) are being ignored: #{extraneous_settings.join(', ')}"
      )
>>>>>>> b577c1b3
      valid = false
    end

    return valid
  end

  def get_setting(setting_name, default = nil)
    value = raw_setting(setting_name)
    value = default if value.nil?
    yield value
  end

  def absolute(path)
    return nil if path.nil?
    if path =~ /^\$/
      # Path begins with $something interpolatable
      path
    else
      Puppet::FileSystem.expand_path(path, @path_to_env)
    end
  end

  # Models configuration for an environment that is not loaded from a directory.
  #
  # @api private
  class Static
    attr_reader :environment_timeout
    attr_reader :environment_data_provider
    attr_reader :rich_data
    attr_reader :static_catalogs

    def initialize(environment, environment_timeout, static_catalogs, environment_data_provider = nil, rich_data = false)
      @environment = environment
      @environment_timeout = environment_timeout
      @static_catalogs = static_catalogs
      @environment_data_provider = environment_data_provider
      @rich_data = rich_data
    end

    def path_to_env
      nil
    end

    def manifest
      @environment.manifest
    end

    def modulepath
      @environment.modulepath.join(File::PATH_SEPARATOR)
    end

    def config_version
      @environment.config_version
    end
  end

end<|MERGE_RESOLUTION|>--- conflicted
+++ resolved
@@ -138,29 +138,25 @@
     section_keys = config.sections.keys
     main = config.sections[:main]
     if section_keys.size > 1
-<<<<<<< HEAD
-      Puppet.warning(_("Invalid sections in environment.conf at '%{path_to_conf_file}'. Environment conf may not have sections. The following sections are being ignored: '%{sections}'") % { path_to_conf_file: path_to_conf_file, sections: (section_keys - [:main]).join(',') })
-=======
       # warn once per config file path
       Puppet.warn_once(
         :invalid_settings_section, "EnvironmentConf-section:#{path_to_conf_file}",
-        "Invalid sections in environment.conf at '#{path_to_conf_file}'. Environment conf may not have sections. The following sections are being ignored: '#{(section_keys - [:main]).join(',')}'"
-      )
->>>>>>> b577c1b3
+        _("Invalid sections in environment.conf at '%{path_to_conf_file}'. Environment conf may not have sections. The following sections are being ignored: '%{sections}'") % {
+          path_to_conf_file: path_to_conf_file,
+          sections: (section_keys - [:main]).join(',')
+        })
       valid = false
     end
 
     extraneous_settings = main.settings.map(&:name) - VALID_SETTINGS
     if !extraneous_settings.empty?
-<<<<<<< HEAD
-      Puppet.warning(_("Invalid settings in environment.conf at '%{path_to_conf_file}'. The following unknown setting(s) are being ignored: %{ignored_settings}") % { path_to_conf_file: path_to_conf_file, ignored_settings: extraneous_settings.join(', ') })
-=======
       # warn once per config file path
       Puppet.warn_once(
         :invalid_settings, "EnvironmentConf-settings:#{path_to_conf_file}",
-        "Invalid settings in environment.conf at '#{path_to_conf_file}'. The following unknown setting(s) are being ignored: #{extraneous_settings.join(', ')}"
-      )
->>>>>>> b577c1b3
+        _("Invalid settings in environment.conf at '%{path_to_conf_file}'. The following unknown setting(s) are being ignored: %{ignored_settings}") % {
+          path_to_conf_file: path_to_conf_file,
+          ignored_settings: extraneous_settings.join(', ')
+        })
       valid = false
     end
 
