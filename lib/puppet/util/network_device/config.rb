--- conflicted
+++ resolved
@@ -71,17 +71,9 @@
             raise Puppet::Error, _("Invalid entry at %{error_location}: %{file_text}") %
                 { error_location: error_location_str, file_text: line }
           end
-<<<<<<< HEAD
-          count += 1
-        }
-      }
-    rescue Errno::EACCES
-=======
-          file_line_count += 1
         end
       end
-    rescue Errno::EACCES => detail
->>>>>>> 4f224e8b
+    rescue Errno::EACCES
       Puppet.err _("Configuration error: Cannot read %{file}; cannot serve") % { file: @file }
       #raise Puppet::Error, "Cannot read #{@config}"
     rescue Errno::ENOENT
