--- conflicted
+++ resolved
@@ -730,21 +730,7 @@
     }
   )
 
-<<<<<<< HEAD
-  Puppet.define_settings(:module_tool,
-=======
-  settings.define_settings(:main,
-      # Whether the application management feature is on or off - now deprecated and always on.
-      :app_management => {
-          :default  => false,
-          :type     => :boolean,
-          :desc       => "This setting has no effect and will be removed in a future Puppet version.",
-          :deprecated => :completely,
-      }
-  )
-
   settings.define_settings(:module_tool,
->>>>>>> be223e58
     :module_repository  => {
       :default  => 'https://forgeapi.puppet.com',
       :desc     => "The module repository",
@@ -1966,7 +1952,7 @@
         require 'puppet/node/facts'
         if value
           Puppet::Resource::Catalog.indirection.cache_class = :store_configs
-          Puppet.settings.override_default(:catalog_cache_terminus, :store_configs)
+          settings.override_default(:catalog_cache_terminus, :store_configs)
           Puppet::Node::Facts.indirection.cache_class = :store_configs
           Puppet::Resource.indirection.terminus_class = :store_configs
         end
