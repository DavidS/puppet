--- conflicted
+++ resolved
@@ -4,11 +4,8 @@
 require 'puppet/ssl/validator'
 require 'puppet/network/http'
 require 'uri'
-<<<<<<< HEAD
 require 'date'
-=======
 require 'time'
->>>>>>> aecc2381
 
 module Puppet::Network::HTTP
 
