--- conflicted
+++ resolved
@@ -24,26 +24,10 @@
     # file { '/foo': owner => blah; '/bar': owner => blah }
     @instances.collect { |instance|
 
-<<<<<<< HEAD
       # Evaluate all of the specified params.
       paramobjects = instance.parameters.collect { |param|
         param.safeevaluate(scope)
       }
-=======
-    resource_titles.flatten.collect { |resource_title|
-      exceptwrap :type => Puppet::ParseError do
-        resource = Puppet::Parser::Resource.new(
-          fully_qualified_type, resource_title,
-          :parameters => paramobjects,
-          :file => self.file,
-          :line => self.line,
-          :exported => self.exported,
-          :virtual => virt,
-          :source => scope.source,
-          :scope => scope,
-          :strict => true
-        )
->>>>>>> 574812ef
 
       resource_titles = instance.title.safeevaluate(scope)
 
@@ -66,8 +50,6 @@
             :virtual => virt,
             :source => scope.source,
             :scope => scope,
-
-<<<<<<< HEAD
             :strict => true
           )
 
@@ -79,19 +61,6 @@
         end
       }
     }.flatten.reject { |resource| resource.nil? }
-=======
-  # Set the parameters for our object.
-  def parameters=(params)
-    if params.is_a?(AST::ASTArray)
-      @parameters = params
-    else
-      @parameters = AST::ASTArray.new(
-        :line => params.line,
-        :file => params.file,
-        :children => [params]
-      )
-    end
->>>>>>> 574812ef
   end
 end
 end