--- conflicted
+++ resolved
@@ -486,14 +486,9 @@
   # manifest.
   #
   # @param [String] name the variable name to lookup
-<<<<<<< HEAD
   # @param [Hash] hash of options, only internal code should give this
   # @param [Boolean] if resolution is of the leaf of a qualified name - only internal code should give this
-  # @return Object the value of the variable, or nil if it's not found
-=======
-  #
   # @return Object the value of the variable, or if not found; nil if `strict_variables` is false, and thrown :undefined_variable otherwise
->>>>>>> f4eb361c
   #
   # @api public
   def lookupvar(name, options = EMPTY_HASH)
