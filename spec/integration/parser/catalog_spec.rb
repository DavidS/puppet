require 'spec_helper'
require 'matchers/include_in_order'
require 'puppet_spec/compiler'
require 'puppet/indirector/catalog/compiler'

describe "A catalog" do
  include PuppetSpec::Compiler

  context "when compiled" do
    let(:env) { Puppet::Node::Environment.create(:testing, []) }
    let(:node) { Puppet::Node.new('test', :environment => env) }
    let(:loaders) { Puppet::Pops::Loaders.new(env) }

    before(:each) do
<<<<<<< HEAD
      Puppet.push_context({:loaders => loaders, :current_environment => env})
    end

    after(:each) do
      Puppet.pop_context()
    end

    before(:each) do
      Puppet::Parser::Compiler.any_instance.stubs(:loaders).returns(loaders)
=======
      allow_any_instance_of(Puppet::Parser::Compiler).to receive(:loaders).and_return(loaders)
    end

    around :each do |example|
      Puppet.override(:loaders => loaders, :current_environment => env) do
        example.run
        Puppet::Pops::Loaders.clear
      end
>>>>>>> c4b0f889
    end

    context "when transmitted to the agent" do
      it "preserves the order in which the resources are added to the catalog" do
        resources_in_declaration_order = ["Class[First]",
                                          "Second[position]",
                                          "Class[Third]",
                                          "Fourth[position]"]

        master_catalog, agent_catalog = master_and_agent_catalogs_for(<<-EOM)
          define fourth() { }
          class third { }

          define second() {
            fourth { "position": }
          }

          class first {
            second { "position": }
            class { "third": }
          }

          include first
        EOM

        expect(resources_in(master_catalog)).
          to include_in_order(*resources_in_declaration_order)
        expect(resources_in(agent_catalog)).
          to include_in_order(*resources_in_declaration_order)
      end

      it "does not contain unrealized, virtual resources" do
        virtual_resources = ["Unrealized[unreal]", "Class[Unreal]"]

        master_catalog, agent_catalog = master_and_agent_catalogs_for(<<-EOM)
          class unreal { }
          define unrealized() { }

          class real {
            @unrealized { "unreal": }
            @class { "unreal": }
          }

          include real
        EOM

        expect(resources_in(master_catalog)).to_not include(*virtual_resources)
        expect(resources_in(agent_catalog)).to_not include(*virtual_resources)
      end

      it "does not contain unrealized, exported resources" do
        exported_resources = ["Unrealized[unreal]", "Class[Unreal]"]

        master_catalog, agent_catalog = master_and_agent_catalogs_for(<<-EOM)
          class unreal { }
          define unrealized() { }

          class real {
            @@unrealized { "unreal": }
            @@class { "unreal": }
          }

          include real
        EOM

        expect(resources_in(master_catalog)).to_not include(*exported_resources)
        expect(resources_in(agent_catalog)).to_not include(*exported_resources)
      end
    end
  end

  def master_catalog_for(manifest)
    Puppet::Resource::Catalog::Compiler.new.filter(compile_to_catalog(manifest, node))
  end

  def master_and_agent_catalogs_for(manifest)
    compiler = Puppet::Resource::Catalog::Compiler.new
    master_catalog = compiler.filter(compile_to_catalog(manifest, node))
    agent_catalog = Puppet::Resource::Catalog.convert_from(:json, master_catalog.render(:json))
    [master_catalog, agent_catalog]
  end

  def resources_in(catalog)
    catalog.resources.map(&:ref)
  end
end<|MERGE_RESOLUTION|>--- conflicted
+++ resolved
@@ -12,26 +12,12 @@
     let(:loaders) { Puppet::Pops::Loaders.new(env) }
 
     before(:each) do
-<<<<<<< HEAD
       Puppet.push_context({:loaders => loaders, :current_environment => env})
+      allow_any_instance_of(Puppet::Parser::Compiler).to receive(:loaders).and_return(loaders)
     end
 
     after(:each) do
       Puppet.pop_context()
-    end
-
-    before(:each) do
-      Puppet::Parser::Compiler.any_instance.stubs(:loaders).returns(loaders)
-=======
-      allow_any_instance_of(Puppet::Parser::Compiler).to receive(:loaders).and_return(loaders)
-    end
-
-    around :each do |example|
-      Puppet.override(:loaders => loaders, :current_environment => env) do
-        example.run
-        Puppet::Pops::Loaders.clear
-      end
->>>>>>> c4b0f889
     end
 
     context "when transmitted to the agent" do
