--- conflicted
+++ resolved
@@ -295,7 +295,6 @@
     end
   end
 
-<<<<<<< HEAD
   describe "when configuring hiera" do
     it "should have a hiera_config setting" do
       Puppet.settings[:hiera_config].should_not be_nil
@@ -309,12 +308,13 @@
 
     it "should be set to hiera by default" do
       Puppet.settings[:data_binding_terminus].should == :hiera
-=======
-  describe "puppetdlock" do
+    end
+  end
+
+  describe "agent_pidfile" do
     it "(#2888) is not a file setting so it is absent from the Settings catalog" do
-      Puppet.settings.setting(:puppetdlockfile).should_not be_a_kind_of Puppet::Util::Settings::FileSetting
-      Puppet.settings.setting(:puppetdlockfile).should be_a Puppet::Util::Settings::Setting
->>>>>>> 2c679f03
+      Puppet.settings.setting(:agent_pidfile).should_not be_a_kind_of Puppet::Settings::FileSetting
+      Puppet.settings.setting(:agent_pidfile).should be_a Puppet::Settings::StringSetting
     end
   end
 end