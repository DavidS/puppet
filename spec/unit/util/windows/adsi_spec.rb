--- conflicted
+++ resolved
@@ -2,13 +2,8 @@
 
 require 'puppet/util/windows'
 
-<<<<<<< HEAD
 describe Puppet::Util::Windows::ADSI, :if => Puppet::Util::Platform.windows? do
-  let(:connection) { stub 'connection' }
-=======
-describe Puppet::Util::Windows::ADSI, :if => Puppet.features.microsoft_windows? do
   let(:connection) { double('connection') }
->>>>>>> c4b0f889
   let(:builtin_localized) { Puppet::Util::Windows::SID.sid_to_name('S-1-5-32') }
   # SYSTEM is special as English can retrieve it via Windows API
   # but will return localized names
