--- conflicted
+++ resolved
@@ -3,8 +3,7 @@
 require 'puppet/indirector/direct_file_server'
 
 describe Puppet::Indirector::DirectFileServer do
-<<<<<<< HEAD
-  before :all do
+  before(:each) do
     class Puppet::FileTestModel
       extend Puppet::Indirector
       indirects :file_test_model
@@ -13,25 +12,6 @@
         @path = path
         @options = options
       end
-=======
-  before(:each) do
-    allow(Puppet::Indirector::Terminus).to receive(:register_terminus_class)
-    @model = double('model')
-    @indirection = double('indirection', :name => :mystuff, :register_terminus_type => nil, :model => @model)
-    allow(Puppet::Indirector::Indirection).to receive(:instance).and_return(@indirection)
-
-    module Testing; end
-
-    # The Indirector does a lot of class-level caching of things, and indirections register themselves
-    # whenever they're created (at include time), which makes working with them in tests _very_ annoying.
-    # We're effectively undefining the test class if it exists from a previous test so that we can
-    # re-register the new one as any mocks/stubs that existed on the old one from a previous test will no
-    # longer be valid, and will cause rspec-mocks to (rightfully) blow up.
-    Testing.send(:remove_const, :Mytype) if Testing.constants.include?(:Mytype)
-
-    @direct_file_class = class Testing::Mytype < Puppet::Indirector::DirectFileServer
-      self
->>>>>>> c4b0f889
     end
 
     class Puppet::FileTestModel::DirectFileServer < Puppet::Indirector::DirectFileServer
@@ -45,122 +25,63 @@
   let(:indirection) { Puppet::FileTestModel.indirection }
   let(:model) { Puppet::FileTestModel }
 
-  after(:all) do
+  after(:each) do
     Puppet::FileTestModel.indirection.delete
     Puppet.send(:remove_const, :FileTestModel)
   end
 
   describe "when finding a single file" do
     it "should return nil if the file does not exist" do
-<<<<<<< HEAD
-      Puppet::FileSystem.expects(:exist?).with(path).returns(false)
+      expect(Puppet::FileSystem).to receive(:exist?).with(path).and_return(false)
       expect(indirection.find(path)).to be_nil
     end
 
     it "should return a Content instance created with the full path to the file if the file exists" do
-      Puppet::FileSystem.expects(:exist?).with(path).returns(true)
-      mycontent = stub 'content', :collect => nil
-      mycontent.expects(:collect)
-      model.expects(:new).returns(mycontent)
+      expect(Puppet::FileSystem).to receive(:exist?).with(path).and_return(true)
+      mycontent = double('content', :collect => nil)
+      expect(mycontent).to receive(:collect)
+      expect(model).to receive(:new).and_return(mycontent)
       expect(indirection.find(path)).to eq(mycontent)
     end
   end
 
   describe "when creating the instance for a single found file" do
-    let(:data) { stub('content', collect: nil) }
+    let(:data) { double('content', collect: nil) }
 
     before(:each) do
-      Puppet::FileSystem.expects(:exist?).with(path).returns(true)
+      expect(Puppet::FileSystem).to receive(:exist?).with(path).and_return(true)
     end
 
     it "should pass the full path to the instance" do
-      model.expects(:new).with { |key, options| key == path }.returns(data)
+      expect(model).to receive(:new).with(path, anything).and_return(data)
       indirection.find(path)
     end
 
     it "should pass the :links setting on to the created Content instance if the file exists and there is a value for :links" do
-      model.expects(:new).returns(data)
-      data.expects(:links=).with(:manage)
+      expect(model).to receive(:new).and_return(data)
+      expect(data).to receive(:links=).with(:manage)
 
       indirection.find(path, links: :manage)
     end
 
     it "should set 'checksum_type' on the instances if it is set in the request options" do
-      model.expects(:new).returns(data)
-      data.expects(:checksum_type=).with(:checksum)
+      expect(model).to receive(:new).and_return(data)
+      expect(data).to receive(:checksum_type=).with(:checksum)
 
       indirection.find(path, checksum_type: :checksum)
-=======
-      expect(Puppet::FileSystem).to receive(:exist?).with(@path).and_return(false)
-      expect(@server.find(@request)).to be_nil
-    end
-
-    it "should return a Content instance created with the full path to the file if the file exists" do
-      expect(Puppet::FileSystem).to receive(:exist?).with(@path).and_return(true)
-      mycontent = double('content', :collect => nil)
-      expect(mycontent).to receive(:collect)
-      expect(@model).to receive(:new).and_return(mycontent)
-      expect(@server.find(@request)).to eq(mycontent)
-    end
-  end
-
-  describe Puppet::Indirector::DirectFileServer, "when creating the instance for a single found file" do
-    before do
-      @data = double('content')
-      allow(@data).to receive(:collect)
-      expect(Puppet::FileSystem).to receive(:exist?).with(@path).and_return(true)
-    end
-
-    it "should pass the full path to the instance" do
-      expect(@model).to receive(:new).with(@path, anything).and_return(@data)
-      @server.find(@request)
-    end
-
-    it "should pass the :links setting on to the created Content instance if the file exists and there is a value for :links" do
-      expect(@model).to receive(:new).and_return(@data)
-      expect(@data).to receive(:links=).with(:manage)
-
-      allow(@request).to receive(:options).and_return(:links => :manage)
-      @server.find(@request)
-    end
-
-    it "should set 'checksum_type' on the instances if it is set in the request options" do
-      expect(@model).to receive(:new).and_return(@data)
-      expect(@data).to receive(:checksum_type=).with(:checksum)
-
-      allow(@request).to receive(:options).and_return(:checksum_type => :checksum)
-      @server.find(@request)
->>>>>>> c4b0f889
     end
   end
 
   describe "when searching for multiple files" do
     it "should return nil if the file does not exist" do
-<<<<<<< HEAD
-      Puppet::FileSystem.expects(:exist?).with(path).returns(false)
+      expect(Puppet::FileSystem).to receive(:exist?).with(path).and_return(false)
       expect(indirection.search(path)).to be_nil
     end
 
     it "should pass the original request to :path2instances" do
-      Puppet::FileSystem.expects(:exist?).with(path).returns(true)
-      terminus.expects(:path2instances).with(anything, path)
+      expect(Puppet::FileSystem).to receive(:exist?).with(path).and_return(true)
+      expect(terminus).to receive(:path2instances).with(anything, path)
       indirection.search(path)
-=======
-      expect(Puppet::FileSystem).to receive(:exist?).with(@path).and_return(false)
-      expect(@server.find(@request)).to be_nil
-    end
-
-    it "should use :path2instances from the terminus_helper to return instances if the file exists" do
-      expect(Puppet::FileSystem).to receive(:exist?).with(@path).and_return(true)
-      expect(@server).to receive(:path2instances)
-      @server.search(@request)
-    end
-
-    it "should pass the original request to :path2instances" do
-      expect(Puppet::FileSystem).to receive(:exist?).with(@path).and_return(true)
-      expect(@server).to receive(:path2instances).with(@request, @path)
-      @server.search(@request)
->>>>>>> c4b0f889
     end
   end
 end