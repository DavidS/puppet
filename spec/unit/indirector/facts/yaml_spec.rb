--- conflicted
+++ resolved
@@ -47,20 +47,10 @@
     def assert_search_matches(matching, nonmatching, query)
       request = Puppet::Indirector::Request.new(:inventory, :search, nil, nil, query)
 
-<<<<<<< HEAD
       dir_containing_facts(matching.merge(nonmatching))
 
       results = Puppet::Node::Facts::Yaml.new.search(request)
       expect(results).to match_array(matching.values.map {|facts| facts.name})
-=======
-      allow(Dir).to receive(:glob).and_return(matching.keys + nonmatching.keys)
-      [matching, nonmatching].each do |examples|
-        examples.each do |key, value|
-          allow(YAML).to receive(:load_file).with(key).and_return(value)
-        end
-      end
-      expect(Puppet::Node::Facts::Yaml.new.search(request)).to match_array(matching.values.map {|facts| facts.name})
->>>>>>> c4b0f889
     end
 
     it "should return node names that match the search query options" do
