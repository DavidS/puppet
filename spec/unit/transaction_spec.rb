--- conflicted
+++ resolved
@@ -133,20 +133,14 @@
     end
   end
 
-<<<<<<< HEAD
   describe "when evaluating a skipped resource for corrective change it" do
+    before :each do
+      # Enable persistence during tests
+      Puppet::Transaction::Persistence.any_instance.stubs(:enabled?).returns(true)
+    end
+
     it "should persist in the transactionstore" do
       Puppet[:transactionstorefile] = tmpfile('persistence_test')
-=======
-    describe "when evaluating a skipped resource for corrective change it" do
-      before :each do
-        # Enable persistence during tests
-        Puppet::Transaction::Persistence.any_instance.stubs(:enabled?).returns(true)
-      end
-
-      it "should persist in the transactionstore" do
-        Puppet[:transactionstorefile] = tmpfile('persistence_test')
->>>>>>> 3e327a6f
 
       resource = Puppet::Type.type(:notify).new :title => "foobar"
       transaction = transaction_with_resource(resource)
