require 'spec_helper'
require 'puppet/network/http/connection'
require 'puppet_spec/validators'
require 'puppet/test_ca'

describe Puppet::Network::HTTP::Connection do
  let (:host) { "me.example.com" }
  let (:port) { 8140 }
  let (:url) { "https://#{host}:#{port}/foo" }

  subject { Puppet::Network::HTTP::Connection.new(host, port, :verify => Puppet::SSL::Validator.no_validator) }

  context "when providing HTTP connections" do
    context "when initializing http instances" do
      it "should return an http instance created with the passed host and port" do
        conn = Puppet::Network::HTTP::Connection.new(host, port, :verify => Puppet::SSL::Validator.no_validator)

        expect(conn.address).to eq(host)
        expect(conn.port).to eq(port)
      end

      it "should enable ssl on the http instance by default" do
        conn = Puppet::Network::HTTP::Connection.new(host, port, :verify => Puppet::SSL::Validator.no_validator)

        expect(conn).to be_use_ssl
      end

      it "can disable ssl using an option and ignore the verify" do
        conn = Puppet::Network::HTTP::Connection.new(host, port, :use_ssl => false)

        expect(conn).to_not be_use_ssl
      end

      it "can enable ssl using an option" do
        conn = Puppet::Network::HTTP::Connection.new(host, port, :use_ssl => true, :verify => Puppet::SSL::Validator.no_validator)

        expect(conn).to be_use_ssl
      end

      it "ignores the ':verify' option when ssl is disabled" do
        conn = Puppet::Network::HTTP::Connection.new(host, port, :use_ssl => false, :verify => Puppet::SSL::Validator.no_validator)

        expect(conn.verifier).to be_nil
      end

      it "wraps the validator in an adapter" do
        conn = Puppet::Network::HTTP::Connection.new(host, port, :verify => Puppet::SSL::Validator.no_validator)

        expect(conn.verifier).to be_a_kind_of(Puppet::SSL::VerifierAdapter)
      end

      it "should raise Puppet::Error when invalid options are specified" do
        expect { Puppet::Network::HTTP::Connection.new(host, port, :invalid_option => nil) }.to raise_error(Puppet::Error, 'Unrecognized option(s): :invalid_option')
      end

      it "accepts a verifier" do
        verifier = Puppet::SSL::Verifier.new('fqdn', double('ssl_context'))
        conn = Puppet::Network::HTTP::Connection.new(host, port, :use_ssl => true, :verifier => verifier)

        expect(conn.verifier).to eq(verifier)
      end

      it "raises if the wrong verifier class is specified" do
        expect {
          Puppet::Network::HTTP::Connection.new(host, port, :verifier => Puppet::SSL::Validator.default_validator)
        }.to raise_error(ArgumentError,
                         "Expected an instance of Puppet::SSL::Verifier but was passed a Puppet::SSL::Validator::DefaultValidator")
      end
    end
  end

  context "when handling requests" do
    it 'yields the response when request_get is called' do
      stub_request(:get, url)

      expect { |b|
        subject.request_get('/foo', {}, &b)
      }.to yield_with_args(Net::HTTPResponse)
    end

    it 'yields the response when request_head is called' do
      stub_request(:head, url)

      expect { |b|
        subject.request_head('/foo', {}, &b)
      }.to yield_with_args(Net::HTTPResponse)
    end

    it 'yields the response when request_post is called' do
      stub_request(:post, url)

      expect { |b|
        subject.request_post('/foo', "param: value", &b)
      }.to yield_with_args(Net::HTTPResponse)
    end
  end

  context "when response is a redirect" do
    def create_connection(options = {})
      options[:use_ssl] = false
      options[:verify] = Puppet::SSL::Validator.no_validator
      Puppet::Network::HTTP::Connection.new(host, port, options)
    end

    def redirect_to(url)
      { status: 302, headers: { 'Location' => url } }
    end

    it "should follow the redirect to the final resource location" do
      stub_request(:get, "http://me.example.com:8140/foo").to_return(redirect_to("http://me.example.com:8140/bar"))
      stub_request(:get, "http://me.example.com:8140/bar").to_return(status: 200)

      create_connection.get('/foo')
    end

    def expects_limit_exceeded(conn)
      expect {
        conn.get('/')
      }.to raise_error(Puppet::Network::HTTP::RedirectionLimitExceededException)
    end

    it "should not follow any redirects when the limit is 0" do
      stub_request(:get, "http://me.example.com:8140/").to_return(redirect_to("http://me.example.com:8140/foo"))

      conn = create_connection(:redirect_limit => 0)
      expects_limit_exceeded(conn)
    end

    it "should follow the redirect once" do
      stub_request(:get, "http://me.example.com:8140/").to_return(redirect_to("http://me.example.com:8140/foo"))
      stub_request(:get, "http://me.example.com:8140/foo").to_return(redirect_to("http://me.example.com:8140/bar"))

      conn = create_connection(:redirect_limit => 1)
      expects_limit_exceeded(conn)
    end

    it "should raise an exception when the redirect limit is exceeded" do
      stub_request(:get, "http://me.example.com:8140/").to_return(redirect_to("http://me.example.com:8140/foo"))
      stub_request(:get, "http://me.example.com:8140/foo").to_return(redirect_to("http://me.example.com:8140/bar"))
      stub_request(:get, "http://me.example.com:8140/bar").to_return(redirect_to("http://me.example.com:8140/baz"))
      stub_request(:get, "http://me.example.com:8140/baz").to_return(redirect_to("http://me.example.com:8140/qux"))

      conn = create_connection(:redirect_limit => 3)
      expects_limit_exceeded(conn)
    end
  end

  context "when response indicates an overloaded server" do
<<<<<<< HEAD
    def retry_after(datetime)
      stub_request(:get, url)
        .to_return(status: [503, 'Service Unavailable'], headers: {'Retry-After' => datetime}).then
        .to_return(status: 200)
    end

    it "should return a 503 response if Retry-After is not set" do
      stub_request(:get, url).to_return(status: [503, 'Service Unavailable'])
=======
    let(:http) { double('http', :started? => true) }
    let(:site) { Puppet::Network::HTTP::Site.new('http', 'my_server', 8140) }
    let(:verify) { Puppet::SSL::Validator.no_validator }
    let(:httpunavailable) { Net::HTTPServiceUnavailable.new('1.1', 503, 'Service Unavailable') }

    subject { Puppet::Network::HTTP::Connection.new(site.host, site.port, :use_ssl => false, :verify => verify) }

    context "when parsing Retry-After headers" do
      # Private method. Create a reference that can be called by tests.
      let(:header_parser) { subject.method(:parse_retry_after_header) }

      it "returns 0 when parsing a RFC 2822 date that has passed" do
        test_date = 'Wed, 13 Apr 2005 15:18:05 GMT'

        expect(header_parser.call(test_date)).to eq(0)
      end
    end

    it "should return a 503 response if Retry-After is not set" do
      allow(http).to receive(:request).and_return(httpunavailable)

      pool = Puppet.lookup(:http_pool)
      expect(pool).to receive(:with_connection).with(site, anything).and_yield(http)
      allow(http).to receive(:finish)
>>>>>>> be223e58

      result = subject.get('/foo')
      expect(result.code).to eq("503")
    end

    it "should return a 503 response if Retry-After is not convertible to an Integer or RFC 2822 Date" do
<<<<<<< HEAD
      stub_request(:get, url).to_return(status: [503, 'Service Unavailable'], headers: {'Retry-After' => 'foo'})
=======
      httpunavailable['Retry-After'] = 'foo'
      allow(http).to receive(:request).and_return(httpunavailable)
      allow(http).to receive(:finish)

      pool = Puppet.lookup(:http_pool)
      expect(pool).to receive(:with_connection).with(site, anything).and_yield(http)
>>>>>>> be223e58

      result = subject.get('/foo')
      expect(result.code).to eq("503")
    end

    it "should close the connection before sleeping" do
      allow(http).to receive(:request).and_return(httpunavailable, httpok)

      pool = Puppet.lookup(:http_pool)
      expect(pool).to receive(:with_connection).with(site, anything).and_yield(http)

      expect(http).to receive(:finish)

      subject.get('/foo')
    end

    it "should sleep and retry if Retry-After is an Integer" do
<<<<<<< HEAD
      retry_after('42')
=======
      httpunavailable['Retry-After'] = '42'
      allow(http).to receive(:request).and_return(httpunavailable, httpok)
      allow(http).to receive(:finish)

      pool = Puppet.lookup(:http_pool)
      expect(pool).to receive(:with_connection).with(site, anything).twice.and_yield(http)
>>>>>>> be223e58

      expect(::Kernel).to receive(:sleep).with(42)

      result = subject.get('/foo')
      expect(result.code).to eq("200")
    end

    it "should sleep and retry if Retry-After is an RFC 2822 Date" do
<<<<<<< HEAD
      retry_after('Wed, 13 Apr 2005 15:18:05 GMT')
=======
      httpunavailable['Retry-After'] = 'Wed, 13 Apr 2005 15:18:05 GMT'
      allow(http).to receive(:request).and_return(httpunavailable, httpok)
      allow(http).to receive(:finish)
>>>>>>> be223e58

      now = DateTime.new(2005, 4, 13, 8, 17, 5, '-07:00')
      allow(DateTime).to receive(:now).and_return(now)

      expect(::Kernel).to receive(:sleep).with(60)

      result = subject.get('/foo')
      expect(result.code).to eq("200")
    end

    it "should sleep for no more than the Puppet runinterval" do
<<<<<<< HEAD
      retry_after('60')
=======
      httpunavailable['Retry-After'] = '60'
      allow(http).to receive(:request).and_return(httpunavailable, httpok)
      allow(http).to receive(:finish)
>>>>>>> be223e58
      Puppet[:runinterval] = 30

      expect(::Kernel).to receive(:sleep).with(30)

      subject.get('/foo')
    end

    it "should sleep for 0 seconds if the RFC 2822 date has past" do
      retry_after('Wed, 13 Apr 2005 15:18:05 GMT')

      expect(::Kernel).to receive(:sleep).with(0)

      subject.get('/foo')
    end
  end

  context "basic auth" do
    let(:auth) { { :user => 'user', :password => 'password' } }
    let(:creds) { [ 'user', 'password'] }

    it "is allowed in get requests" do
      stub_request(:get, url).with(basic_auth: creds)

      subject.get('/foo', nil, :basic_auth => auth)
    end

    it "is allowed in post requests" do
      stub_request(:post, url).with(basic_auth: creds)

      subject.post('/foo', 'data', nil, :basic_auth => auth)
    end

    it "is allowed in head requests" do
      stub_request(:head, url).with(basic_auth: creds)

      subject.head('/foo', nil, :basic_auth => auth)
    end

    it "is allowed in delete requests" do
      stub_request(:delete, url).with(basic_auth: creds)

      subject.delete('/foo', nil, :basic_auth => auth)
    end

    it "is allowed in put requests" do
      stub_request(:put, url).with(basic_auth: creds)

      subject.put('/foo', 'data', nil, :basic_auth => auth)
    end
  end

  it "sets HTTP User-Agent header" do
    puppet_ua = "Puppet/#{Puppet.version} Ruby/#{RUBY_VERSION}-p#{RUBY_PATCHLEVEL} (#{RUBY_PLATFORM})"
    stub_request(:get, url).with(headers: { 'User-Agent' => puppet_ua })

    subject.get('/foo')
  end

  describe 'connection request errors' do
    it "logs and raises generic http errors" do
      generic_error = Net::HTTPError.new('generic error', double("response"))
      stub_request(:get, url).to_raise(generic_error)

      expect(Puppet).to receive(:log_exception).with(anything, /^.*failed: generic error$/)
      expect { subject.get('/foo') }.to raise_error(generic_error)
    end

    it "logs and raises timeout errors" do
      timeout_error = Timeout::Error.new
      stub_request(:get, url).to_raise(timeout_error)

      expect(Puppet).to receive(:log_exception).with(anything, /^.*timed out after .* seconds$/)
      expect { subject.get('/foo') }.to raise_error(timeout_error)
    end

    it "logs and raises eof errors" do
      eof_error = EOFError
      stub_request(:get, url).to_raise(eof_error)

      expect(Puppet).to receive(:log_exception).with(anything, /^.*interrupted after .* seconds$/)
      expect { subject.get('/foo') }.to raise_error(eof_error)
    end
  end
end<|MERGE_RESOLUTION|>--- conflicted
+++ resolved
@@ -146,7 +146,6 @@
   end
 
   context "when response indicates an overloaded server" do
-<<<<<<< HEAD
     def retry_after(datetime)
       stub_request(:get, url)
         .to_return(status: [503, 'Service Unavailable'], headers: {'Retry-After' => datetime}).then
@@ -155,75 +154,41 @@
 
     it "should return a 503 response if Retry-After is not set" do
       stub_request(:get, url).to_return(status: [503, 'Service Unavailable'])
-=======
-    let(:http) { double('http', :started? => true) }
-    let(:site) { Puppet::Network::HTTP::Site.new('http', 'my_server', 8140) }
-    let(:verify) { Puppet::SSL::Validator.no_validator }
-    let(:httpunavailable) { Net::HTTPServiceUnavailable.new('1.1', 503, 'Service Unavailable') }
-
-    subject { Puppet::Network::HTTP::Connection.new(site.host, site.port, :use_ssl => false, :verify => verify) }
-
-    context "when parsing Retry-After headers" do
-      # Private method. Create a reference that can be called by tests.
-      let(:header_parser) { subject.method(:parse_retry_after_header) }
-
-      it "returns 0 when parsing a RFC 2822 date that has passed" do
-        test_date = 'Wed, 13 Apr 2005 15:18:05 GMT'
-
-        expect(header_parser.call(test_date)).to eq(0)
-      end
-    end
-
-    it "should return a 503 response if Retry-After is not set" do
-      allow(http).to receive(:request).and_return(httpunavailable)
-
+
+      result = subject.get('/foo')
+      expect(result.code).to eq("503")
+    end
+
+    it "should return a 503 response if Retry-After is not convertible to an Integer or RFC 2822 Date" do
+      retry_after('foo')
+
+      result = subject.get('/foo')
+      expect(result.code).to eq("503")
+    end
+
+    it "should close the connection before sleeping" do
+      retry_after('42')
+
+      http1 = Net::HTTP.new(host, port)
+      http1.use_ssl = true
+      allow(http1).to receive(:started?).and_return(true)
+
+      http2 = Net::HTTP.new(host, port)
+      http2.use_ssl = true
+      allow(http1).to receive(:started?).and_return(true)
+
+      # The "with_connection" method is required to yield started connections
       pool = Puppet.lookup(:http_pool)
-      expect(pool).to receive(:with_connection).with(site, anything).and_yield(http)
-      allow(http).to receive(:finish)
->>>>>>> be223e58
-
-      result = subject.get('/foo')
-      expect(result.code).to eq("503")
-    end
-
-    it "should return a 503 response if Retry-After is not convertible to an Integer or RFC 2822 Date" do
-<<<<<<< HEAD
-      stub_request(:get, url).to_return(status: [503, 'Service Unavailable'], headers: {'Retry-After' => 'foo'})
-=======
-      httpunavailable['Retry-After'] = 'foo'
-      allow(http).to receive(:request).and_return(httpunavailable)
-      allow(http).to receive(:finish)
-
-      pool = Puppet.lookup(:http_pool)
-      expect(pool).to receive(:with_connection).with(site, anything).and_yield(http)
->>>>>>> be223e58
-
-      result = subject.get('/foo')
-      expect(result.code).to eq("503")
-    end
-
-    it "should close the connection before sleeping" do
-      allow(http).to receive(:request).and_return(httpunavailable, httpok)
-
-      pool = Puppet.lookup(:http_pool)
-      expect(pool).to receive(:with_connection).with(site, anything).and_yield(http)
-
-      expect(http).to receive(:finish)
+      allow(pool).to receive(:with_connection).and_yield(http1).and_yield(http2)
+
+      expect(http1).to receive(:finish).ordered
+      expect(::Kernel).to receive(:sleep).with(42).ordered
 
       subject.get('/foo')
     end
 
     it "should sleep and retry if Retry-After is an Integer" do
-<<<<<<< HEAD
       retry_after('42')
-=======
-      httpunavailable['Retry-After'] = '42'
-      allow(http).to receive(:request).and_return(httpunavailable, httpok)
-      allow(http).to receive(:finish)
-
-      pool = Puppet.lookup(:http_pool)
-      expect(pool).to receive(:with_connection).with(site, anything).twice.and_yield(http)
->>>>>>> be223e58
 
       expect(::Kernel).to receive(:sleep).with(42)
 
@@ -232,13 +197,7 @@
     end
 
     it "should sleep and retry if Retry-After is an RFC 2822 Date" do
-<<<<<<< HEAD
       retry_after('Wed, 13 Apr 2005 15:18:05 GMT')
-=======
-      httpunavailable['Retry-After'] = 'Wed, 13 Apr 2005 15:18:05 GMT'
-      allow(http).to receive(:request).and_return(httpunavailable, httpok)
-      allow(http).to receive(:finish)
->>>>>>> be223e58
 
       now = DateTime.new(2005, 4, 13, 8, 17, 5, '-07:00')
       allow(DateTime).to receive(:now).and_return(now)
@@ -250,13 +209,8 @@
     end
 
     it "should sleep for no more than the Puppet runinterval" do
-<<<<<<< HEAD
       retry_after('60')
-=======
-      httpunavailable['Retry-After'] = '60'
-      allow(http).to receive(:request).and_return(httpunavailable, httpok)
-      allow(http).to receive(:finish)
->>>>>>> be223e58
+
       Puppet[:runinterval] = 30
 
       expect(::Kernel).to receive(:sleep).with(30)
