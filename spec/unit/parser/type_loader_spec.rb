--- conflicted
+++ resolved
@@ -71,25 +71,15 @@
     end
 
     it "should parse each found file" do
-<<<<<<< HEAD
-      Puppet::Parser::Files.expects(:find_manifests).returns ["modname", %w{/one}]
-      @loader.expects(:parse_file).with("/one").returns(Puppet::Parser::AST::Hostclass.new(''))
-=======
       Puppet::Parser::Files.expects(:find_manifests).returns ["modname", [make_absolute("/one")]]
       @loader.expects(:parse_file).with(make_absolute("/one")).returns(Puppet::Parser::AST::Hostclass.new(''))
->>>>>>> c833fde3
       @loader.import("myfile")
     end
 
     it "should make each file qualified before attempting to parse it" do
       Puppet::Parser::Files.expects(:find_manifests).returns ["modname", %w{one}]
-<<<<<<< HEAD
-      @loader.expects(:parse_file).with("/current/one").returns(Puppet::Parser::AST::Hostclass.new(''))
-      @loader.import("myfile", "/current/file")
-=======
       @loader.expects(:parse_file).with(make_absolute("/current/one")).returns(Puppet::Parser::AST::Hostclass.new(''))
       @loader.import("myfile", make_absolute("/current/file"))
->>>>>>> c833fde3
     end
 
     it "should not attempt to import files that have already been imported" do
@@ -112,11 +102,7 @@
       @modulebase2 = File.join(@base, "second")
       FileUtils.mkdir_p(@modulebase2)
 
-<<<<<<< HEAD
-      Puppet[:modulepath] = "#{@modulebase1}:#{@modulebase2}"
-=======
       Puppet[:modulepath] = "#{@modulebase1}#{File::PATH_SEPARATOR}#{@modulebase2}"
->>>>>>> c833fde3
     end
 
     def mk_module(basedir, name)
