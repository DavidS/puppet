#! /usr/bin/env ruby
require 'spec_helper'
require 'puppet/configurer'
require 'puppet/configurer/fact_handler'
require 'matchers/json'

class FactHandlerTester
  include Puppet::Configurer::FactHandler

  attr_accessor :environment

  def initialize(environment)
    self.environment = environment
  end

  def reload_facter
    # don't want to do this in tests
  end
end

describe Puppet::Configurer::FactHandler do
  include JSONMatchers

  let(:facthandler) { FactHandlerTester.new('production') }

  before :each do
    Puppet::Node::Facts.indirection.terminus_class = :memory
  end

  describe "when finding facts" do
    it "should use the node name value to retrieve the facts" do
      foo_facts = Puppet::Node::Facts.new('foo')
      bar_facts = Puppet::Node::Facts.new('bar')
      Puppet::Node::Facts.indirection.save(foo_facts)
      Puppet::Node::Facts.indirection.save(bar_facts)
      Puppet[:certname] = 'foo'
      Puppet[:node_name_value] = 'bar'

      expect(facthandler.find_facts).to eq(bar_facts)
    end

    it "should set the facts name based on the node_name_fact" do
      facts = Puppet::Node::Facts.new(Puppet[:node_name_value], 'my_name_fact' => 'other_node_name')
      Puppet::Node::Facts.indirection.save(facts)
      Puppet[:node_name_fact] = 'my_name_fact'

      expect(facthandler.find_facts.name).to eq('other_node_name')
    end

    it "should set the node_name_value based on the node_name_fact" do
      facts = Puppet::Node::Facts.new(Puppet[:node_name_value], 'my_name_fact' => 'other_node_name')
      Puppet::Node::Facts.indirection.save(facts)
      Puppet[:node_name_fact] = 'my_name_fact'

      facthandler.find_facts

      expect(Puppet[:node_name_value]).to eq('other_node_name')
    end

    it "should fail if finding facts fails" do
      Puppet::Node::Facts.indirection.expects(:find).raises RuntimeError

      expect { facthandler.find_facts }.to raise_error(Puppet::Error, /Could not retrieve local facts/)
    end

    it "should only load fact plugins once" do
      Puppet::Node::Facts.indirection.expects(:find).once
      facthandler.find_facts
    end
  end

  context "when serializing as pson" do
    before :each do
      Puppet[:preferred_serialization_format] = 'pson'
    end

    it "should serialize and CGI escape the fact values for uploading" do
      facts = Puppet::Node::Facts.new(Puppet[:node_name_value], 'my_name_fact' => 'other_node_name')
      Puppet::Node::Facts.indirection.save(facts)
      text = Puppet::Util.uri_query_encode(facthandler.find_facts.render(:pson))

<<<<<<< HEAD
      expect(facthandler.facts_for_uploading).to eq({:facts_format => :pson, :facts => text})
    end

    it "should properly accept facts containing a space" do
      fact_hash = { 'afact' => 'a b' }
      facts = Puppet::Node::Facts.new(Puppet[:node_name_value], fact_hash)
      Puppet::Node::Facts.indirection.save(facts)
      text = Puppet::Util.uri_query_encode(facthandler.find_facts.render(:pson))

      to_upload = facthandler.facts_for_uploading
      expect(to_upload).to eq({:facts_format => :pson, :facts => text})
      expect(JSON.parse(URI.unescape(to_upload[:facts]))['values']).to eq(fact_hash)
    end

    it "should properly accept facts containing a '+'" do
      fact_hash = { 'afact' => 'a+b' }
      facts = Puppet::Node::Facts.new(Puppet[:node_name_value], fact_hash)
      Puppet::Node::Facts.indirection.save(facts)
      text = Puppet::Util.uri_query_encode(facthandler.find_facts.render(:pson))

      to_upload = facthandler.facts_for_uploading
      expect(to_upload).to eq({:facts_format => :pson, :facts => text})
      expect(JSON.parse(URI.unescape(to_upload[:facts]))['values']).to eq(fact_hash)
    end

    it "should properly accept facts containing UTF-8 characters in their names and values" do
      # different UTF-8 widths
      # 1-byte A
      # 2-byte ۿ - http://www.fileformat.info/info/unicode/char/06ff/index.htm - 0xDB 0xBF / 219 191
      # 3-byte ᚠ - http://www.fileformat.info/info/unicode/char/16A0/index.htm - 0xE1 0x9A 0xA0 / 225 154 160
      # 4-byte ܎ - http://www.fileformat.info/info/unicode/char/2070E/index.htm - 0xF0 0xA0 0x9C 0x8E / 240 160 156 142
      mixed_utf8 = "A\u06FF\u16A0\u{2070E}" # Aۿᚠ܎
      fact_hash = { "name-#{mixed_utf8}" => "value-#{mixed_utf8}" }

      facts = Puppet::Node::Facts.new(Puppet[:node_name_value], fact_hash)
      Puppet::Node::Facts.indirection.save(facts)
      text = Puppet::Util.uri_query_encode(facthandler.find_facts.render(:pson))

      to_upload = facthandler.facts_for_uploading
      expect(to_upload).to eq({:facts_format => :pson, :facts => text})
      expect(JSON.parse(URI.unescape(to_upload[:facts]))['values']).to eq(fact_hash)
    end
  end

  context "when serializing as json" do
    it "should serialize the fact values for uploading" do
      facts = Puppet::Node::Facts.new(Puppet[:node_name_value], 'my_name_fact' => 'other_node_name')
      Puppet::Node::Facts.indirection.save(facts)
      text = facthandler.find_facts.render(:json)

      expect(facthandler.facts_for_uploading).to eq({:facts_format => 'application/json', :facts => text})
    end

    it "should properly accept facts containing a space" do
      fact_hash = { 'afact' => 'a b' }
      facts = Puppet::Node::Facts.new(Puppet[:node_name_value], fact_hash)
      Puppet::Node::Facts.indirection.save(facts)
      text = facthandler.find_facts.render(:json)

      to_upload = facthandler.facts_for_uploading
      expect(to_upload).to eq({:facts_format => 'application/json', :facts => text})
      expect(JSON.parse(to_upload[:facts])['values']).to eq(fact_hash)
    end

    it "should properly accept facts containing a '+'" do
      fact_hash = { 'afact' => 'a+b' }
      facts = Puppet::Node::Facts.new(Puppet[:node_name_value], fact_hash)
      Puppet::Node::Facts.indirection.save(facts)
      text = facthandler.find_facts.render(:json)

      to_upload = facthandler.facts_for_uploading
      expect(to_upload).to eq({:facts_format => 'application/json', :facts => text})
      expect(JSON.parse(to_upload[:facts])['values']).to eq(fact_hash)
    end

    it "should properly accept facts containing UTF-8 characters in their names and values" do
      # different UTF-8 widths
      # 1-byte A
      # 2-byte ۿ - http://www.fileformat.info/info/unicode/char/06ff/index.htm - 0xDB 0xBF / 219 191
      # 3-byte ᚠ - http://www.fileformat.info/info/unicode/char/16A0/index.htm - 0xE1 0x9A 0xA0 / 225 154 160
      # 4-byte ܎ - http://www.fileformat.info/info/unicode/char/2070E/index.htm - 0xF0 0xA0 0x9C 0x8E / 240 160 156 142
      mixed_utf8 = "A\u06FF\u16A0\u{2070E}" # Aۿᚠ
      fact_hash = { "name-#{mixed_utf8}" => "value-#{mixed_utf8}" }

      facts = Puppet::Node::Facts.new(Puppet[:node_name_value], fact_hash)
      Puppet::Node::Facts.indirection.save(facts)
      text = facthandler.find_facts.render(:json)

      to_upload = facthandler.facts_for_uploading
      expect(to_upload).to eq({:facts_format => 'application/json', :facts => text})
      expect(JSON.parse(to_upload[:facts])['values']).to eq(fact_hash)
=======
  [
    { :hash => { 'afact' => 'a+b' }, :encoded => '%22values%22%3A%7B%22afact%22%3A%22' + 'a%2Bb' + '%22%7D' },
    { :hash => { 'afact' => 'a b' }, :encoded => '%22values%22%3A%7B%22afact%22%3A%22' + 'a%20b' + '%22%7D' },
    { :hash => { 'afact' => 'a&b' }, :encoded => '%22values%22%3A%7B%22afact%22%3A%22' + 'a%26b' + '%22%7D' },
    { :hash => { 'afact' => 'a*b' }, :encoded => '%22values%22%3A%7B%22afact%22%3A%22' + 'a%2Ab' + '%22%7D' },
    { :hash => { 'afact' => 'a=b' }, :encoded => '%22values%22%3A%7B%22afact%22%3A%22' + 'a%3Db' + '%22%7D' },
    # different UTF-8 widths
    # 1-byte A
    # 2-byte ۿ - http://www.fileformat.info/info/unicode/char/06ff/index.htm - 0xDB 0xBF / 219 191
    # 3-byte ᚠ - http://www.fileformat.info/info/unicode/char/16A0/index.htm - 0xE1 0x9A 0xA0 / 225 154 160
    # 4-byte 𠜎 - http://www.fileformat.info/info/unicode/char/2070E/index.htm - 0xF0 0xA0 0x9C 0x8E / 240 160 156 142
    { :hash => { 'afact' => "A\u06FF\u16A0\u{2070E}" }, :encoded => '%22values%22%3A%7B%22afact%22%3A%22' + 'A%DB%BF%E1%9A%A0%F0%A0%9C%8E' + '%22%7D' },

  ].each do |test_fact|
    it "should properly accept the fact #{test_fact[:hash]}" do
      facts = Puppet::Node::Facts.new(Puppet[:node_name_value], test_fact[:hash])
      Puppet::Node::Facts.indirection.save(facts)
      text = Puppet::Util.uri_query_encode(facthandler.find_facts.render(:pson))

      to_upload = facthandler.facts_for_uploading
      expect(to_upload).to eq({:facts_format => :pson, :facts => text})
      expect(text).to include(test_fact[:encoded])

      # this is not sufficient to test whether these values are sent via HTTP GET or HTTP POST in actual catalog request
      expect(JSON.parse(URI.unescape(to_upload[:facts]))['values']).to eq(test_fact[:hash])
>>>>>>> 5e7e50fe
    end
  end

  it "should generate valid facts data against the facts schema" do
    facts = Puppet::Node::Facts.new(Puppet[:node_name_value], 'my_name_fact' => 'other_node_name')
    Puppet::Node::Facts.indirection.save(facts)

    # prefer URI.unescape but validate CGI also works
    encoded_facts = facthandler.facts_for_uploading[:facts]
    expect(URI.unescape(encoded_facts)).to validate_against('api/schemas/facts.json')
    expect(CGI.unescape(encoded_facts)).to validate_against('api/schemas/facts.json')
  end

end<|MERGE_RESOLUTION|>--- conflicted
+++ resolved
@@ -79,99 +79,9 @@
       Puppet::Node::Facts.indirection.save(facts)
       text = Puppet::Util.uri_query_encode(facthandler.find_facts.render(:pson))
 
-<<<<<<< HEAD
       expect(facthandler.facts_for_uploading).to eq({:facts_format => :pson, :facts => text})
     end
 
-    it "should properly accept facts containing a space" do
-      fact_hash = { 'afact' => 'a b' }
-      facts = Puppet::Node::Facts.new(Puppet[:node_name_value], fact_hash)
-      Puppet::Node::Facts.indirection.save(facts)
-      text = Puppet::Util.uri_query_encode(facthandler.find_facts.render(:pson))
-
-      to_upload = facthandler.facts_for_uploading
-      expect(to_upload).to eq({:facts_format => :pson, :facts => text})
-      expect(JSON.parse(URI.unescape(to_upload[:facts]))['values']).to eq(fact_hash)
-    end
-
-    it "should properly accept facts containing a '+'" do
-      fact_hash = { 'afact' => 'a+b' }
-      facts = Puppet::Node::Facts.new(Puppet[:node_name_value], fact_hash)
-      Puppet::Node::Facts.indirection.save(facts)
-      text = Puppet::Util.uri_query_encode(facthandler.find_facts.render(:pson))
-
-      to_upload = facthandler.facts_for_uploading
-      expect(to_upload).to eq({:facts_format => :pson, :facts => text})
-      expect(JSON.parse(URI.unescape(to_upload[:facts]))['values']).to eq(fact_hash)
-    end
-
-    it "should properly accept facts containing UTF-8 characters in their names and values" do
-      # different UTF-8 widths
-      # 1-byte A
-      # 2-byte ۿ - http://www.fileformat.info/info/unicode/char/06ff/index.htm - 0xDB 0xBF / 219 191
-      # 3-byte ᚠ - http://www.fileformat.info/info/unicode/char/16A0/index.htm - 0xE1 0x9A 0xA0 / 225 154 160
-      # 4-byte ܎ - http://www.fileformat.info/info/unicode/char/2070E/index.htm - 0xF0 0xA0 0x9C 0x8E / 240 160 156 142
-      mixed_utf8 = "A\u06FF\u16A0\u{2070E}" # Aۿᚠ܎
-      fact_hash = { "name-#{mixed_utf8}" => "value-#{mixed_utf8}" }
-
-      facts = Puppet::Node::Facts.new(Puppet[:node_name_value], fact_hash)
-      Puppet::Node::Facts.indirection.save(facts)
-      text = Puppet::Util.uri_query_encode(facthandler.find_facts.render(:pson))
-
-      to_upload = facthandler.facts_for_uploading
-      expect(to_upload).to eq({:facts_format => :pson, :facts => text})
-      expect(JSON.parse(URI.unescape(to_upload[:facts]))['values']).to eq(fact_hash)
-    end
-  end
-
-  context "when serializing as json" do
-    it "should serialize the fact values for uploading" do
-      facts = Puppet::Node::Facts.new(Puppet[:node_name_value], 'my_name_fact' => 'other_node_name')
-      Puppet::Node::Facts.indirection.save(facts)
-      text = facthandler.find_facts.render(:json)
-
-      expect(facthandler.facts_for_uploading).to eq({:facts_format => 'application/json', :facts => text})
-    end
-
-    it "should properly accept facts containing a space" do
-      fact_hash = { 'afact' => 'a b' }
-      facts = Puppet::Node::Facts.new(Puppet[:node_name_value], fact_hash)
-      Puppet::Node::Facts.indirection.save(facts)
-      text = facthandler.find_facts.render(:json)
-
-      to_upload = facthandler.facts_for_uploading
-      expect(to_upload).to eq({:facts_format => 'application/json', :facts => text})
-      expect(JSON.parse(to_upload[:facts])['values']).to eq(fact_hash)
-    end
-
-    it "should properly accept facts containing a '+'" do
-      fact_hash = { 'afact' => 'a+b' }
-      facts = Puppet::Node::Facts.new(Puppet[:node_name_value], fact_hash)
-      Puppet::Node::Facts.indirection.save(facts)
-      text = facthandler.find_facts.render(:json)
-
-      to_upload = facthandler.facts_for_uploading
-      expect(to_upload).to eq({:facts_format => 'application/json', :facts => text})
-      expect(JSON.parse(to_upload[:facts])['values']).to eq(fact_hash)
-    end
-
-    it "should properly accept facts containing UTF-8 characters in their names and values" do
-      # different UTF-8 widths
-      # 1-byte A
-      # 2-byte ۿ - http://www.fileformat.info/info/unicode/char/06ff/index.htm - 0xDB 0xBF / 219 191
-      # 3-byte ᚠ - http://www.fileformat.info/info/unicode/char/16A0/index.htm - 0xE1 0x9A 0xA0 / 225 154 160
-      # 4-byte ܎ - http://www.fileformat.info/info/unicode/char/2070E/index.htm - 0xF0 0xA0 0x9C 0x8E / 240 160 156 142
-      mixed_utf8 = "A\u06FF\u16A0\u{2070E}" # Aۿᚠ
-      fact_hash = { "name-#{mixed_utf8}" => "value-#{mixed_utf8}" }
-
-      facts = Puppet::Node::Facts.new(Puppet[:node_name_value], fact_hash)
-      Puppet::Node::Facts.indirection.save(facts)
-      text = facthandler.find_facts.render(:json)
-
-      to_upload = facthandler.facts_for_uploading
-      expect(to_upload).to eq({:facts_format => 'application/json', :facts => text})
-      expect(JSON.parse(to_upload[:facts])['values']).to eq(fact_hash)
-=======
   [
     { :hash => { 'afact' => 'a+b' }, :encoded => '%22values%22%3A%7B%22afact%22%3A%22' + 'a%2Bb' + '%22%7D' },
     { :hash => { 'afact' => 'a b' }, :encoded => '%22values%22%3A%7B%22afact%22%3A%22' + 'a%20b' + '%22%7D' },
@@ -186,18 +96,54 @@
     { :hash => { 'afact' => "A\u06FF\u16A0\u{2070E}" }, :encoded => '%22values%22%3A%7B%22afact%22%3A%22' + 'A%DB%BF%E1%9A%A0%F0%A0%9C%8E' + '%22%7D' },
 
   ].each do |test_fact|
-    it "should properly accept the fact #{test_fact[:hash]}" do
-      facts = Puppet::Node::Facts.new(Puppet[:node_name_value], test_fact[:hash])
+      it "should properly accept the fact #{test_fact[:hash]}" do
+        facts = Puppet::Node::Facts.new(Puppet[:node_name_value], test_fact[:hash])
+        Puppet::Node::Facts.indirection.save(facts)
+        text = Puppet::Util.uri_query_encode(facthandler.find_facts.render(:pson))
+
+        to_upload = facthandler.facts_for_uploading
+        expect(to_upload).to eq({:facts_format => :pson, :facts => text})
+        expect(text).to include(test_fact[:encoded])
+
+        # this is not sufficient to test whether these values are sent via HTTP GET or HTTP POST in actual catalog request
+        expect(JSON.parse(URI.unescape(to_upload[:facts]))['values']).to eq(test_fact[:hash])
+      end
+    end
+  end
+
+  context "when serializing as json" do
+    it "should serialize the fact values for uploading" do
+      facts = Puppet::Node::Facts.new(Puppet[:node_name_value], 'my_name_fact' => 'other_node_name')
       Puppet::Node::Facts.indirection.save(facts)
-      text = Puppet::Util.uri_query_encode(facthandler.find_facts.render(:pson))
+      text = facthandler.find_facts.render(:json)
 
-      to_upload = facthandler.facts_for_uploading
-      expect(to_upload).to eq({:facts_format => :pson, :facts => text})
-      expect(text).to include(test_fact[:encoded])
+      expect(facthandler.facts_for_uploading).to eq({:facts_format => 'application/json', :facts => text})
+    end
 
-      # this is not sufficient to test whether these values are sent via HTTP GET or HTTP POST in actual catalog request
-      expect(JSON.parse(URI.unescape(to_upload[:facts]))['values']).to eq(test_fact[:hash])
->>>>>>> 5e7e50fe
+  [
+    { 'afact' => 'a+b' },
+    { 'afact' => 'a b' },
+    { 'afact' => 'a&b' },
+    { 'afact' => 'a*b' },
+    { 'afact' => 'a=b' },
+    # different UTF-8 widths
+    # 1-byte A
+    # 2-byte ۿ - http://www.fileformat.info/info/unicode/char/06ff/index.htm - 0xDB 0xBF / 219 191
+    # 3-byte ᚠ - http://www.fileformat.info/info/unicode/char/16A0/index.htm - 0xE1 0x9A 0xA0 / 225 154 160
+    # 4-byte 𠜎 - http://www.fileformat.info/info/unicode/char/2070E/index.htm - 0xF0 0xA0 0x9C 0x8E / 240 160 156 142
+    { 'afact' => "A\u06FF\u16A0\u{2070E}" },
+
+  ].each do |test_fact|
+      it "should properly accept the fact #{test_fact}" do
+        facts = Puppet::Node::Facts.new(Puppet[:node_name_value], test_fact)
+        Puppet::Node::Facts.indirection.save(facts)
+        text = facthandler.find_facts.render(:json)
+
+        to_upload = facthandler.facts_for_uploading
+        expect(to_upload).to eq({:facts_format => 'application/json', :facts => text})
+
+        expect(JSON.parse((to_upload[:facts]))['values']).to eq(test_fact)
+      end
     end
   end
 
