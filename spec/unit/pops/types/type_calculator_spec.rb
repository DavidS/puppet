require 'spec_helper'
require 'puppet/pops'

describe 'The type calculator' do
  let(:calculator) {  Puppet::Pops::Types::TypeCalculator.new() }

  def range_t(from, to)
   t = Puppet::Pops::Types::PIntegerType.new
   t.from = from
   t.to = to
   t
  end
  def constrained_t(t, from, to)
    Puppet::Pops::Types::TypeFactory.constrain_size(t, from, to)
  end

  def pattern_t(*patterns)
    Puppet::Pops::Types::TypeFactory.pattern(*patterns)
  end

  def regexp_t(pattern)
    Puppet::Pops::Types::TypeFactory.regexp(pattern)
  end

  def string_t(*strings)
    Puppet::Pops::Types::TypeFactory.string(*strings)
  end

  def callable_t(*params)
    Puppet::Pops::Types::TypeFactory.callable(*params)
  end
  def all_callables_t(*params)
    Puppet::Pops::Types::TypeFactory.all_callables()
  end

  def with_block_t(callable_t, *params)
    Puppet::Pops::Types::TypeFactory.with_block(callable_t, *params)
  end

  def with_optional_block_t(callable_t, *params)
    Puppet::Pops::Types::TypeFactory.with_optional_block(callable_t, *params)
  end

  def enum_t(*strings)
    Puppet::Pops::Types::TypeFactory.enum(*strings)
  end

  def variant_t(*types)
    Puppet::Pops::Types::TypeFactory.variant(*types)
  end

  def integer_t()
    Puppet::Pops::Types::TypeFactory.integer()
  end

  def array_t(t)
    Puppet::Pops::Types::TypeFactory.array_of(t)
  end

  def hash_t(k,v)
    Puppet::Pops::Types::TypeFactory.hash_of(v, k)
  end

  def data_t()
    Puppet::Pops::Types::TypeFactory.data()
  end

  def factory()
    Puppet::Pops::Types::TypeFactory
  end

  def collection_t()
    Puppet::Pops::Types::TypeFactory.collection()
  end

  def tuple_t(*types)
    Puppet::Pops::Types::TypeFactory.tuple(*types)
  end

  def struct_t(type_hash)
    Puppet::Pops::Types::TypeFactory.struct(type_hash)
  end

  def object_t
    Puppet::Pops::Types::TypeFactory.any()
  end

  def optional_t(t)
    Puppet::Pops::Types::TypeFactory.optional(t)
  end

  def undef_t
    Puppet::Pops::Types::TypeFactory.undef
  end

  def unit_t
    # Cannot be created via factory, the type is private to the type system
    Puppet::Pops::Types::PUnitType.new
  end

  def types
    Puppet::Pops::Types
  end

  shared_context "types_setup" do

    # Do not include the special type Unit in this list
    def all_types
      [ Puppet::Pops::Types::PAnyType,
        Puppet::Pops::Types::PUndefType,
        Puppet::Pops::Types::PDataType,
        Puppet::Pops::Types::PScalarType,
        Puppet::Pops::Types::PStringType,
        Puppet::Pops::Types::PNumericType,
        Puppet::Pops::Types::PIntegerType,
        Puppet::Pops::Types::PFloatType,
        Puppet::Pops::Types::PRegexpType,
        Puppet::Pops::Types::PBooleanType,
        Puppet::Pops::Types::PCollectionType,
        Puppet::Pops::Types::PArrayType,
        Puppet::Pops::Types::PHashType,
        Puppet::Pops::Types::PRuntimeType,
        Puppet::Pops::Types::PHostClassType,
        Puppet::Pops::Types::PResourceType,
        Puppet::Pops::Types::PPatternType,
        Puppet::Pops::Types::PEnumType,
        Puppet::Pops::Types::PVariantType,
        Puppet::Pops::Types::PStructType,
        Puppet::Pops::Types::PTupleType,
        Puppet::Pops::Types::PCallableType,
        Puppet::Pops::Types::PType,
        Puppet::Pops::Types::POptionalType,
        Puppet::Pops::Types::PDefaultType,
      ]
    end

    def scalar_types
      # PVariantType is also scalar, if its types are all Scalar
      [
        Puppet::Pops::Types::PScalarType,
        Puppet::Pops::Types::PStringType,
        Puppet::Pops::Types::PNumericType,
        Puppet::Pops::Types::PIntegerType,
        Puppet::Pops::Types::PFloatType,
        Puppet::Pops::Types::PRegexpType,
        Puppet::Pops::Types::PBooleanType,
        Puppet::Pops::Types::PPatternType,
        Puppet::Pops::Types::PEnumType,
      ]
    end

    def numeric_types
      # PVariantType is also numeric, if its types are all numeric
      [
        Puppet::Pops::Types::PNumericType,
        Puppet::Pops::Types::PIntegerType,
        Puppet::Pops::Types::PFloatType,
      ]
    end

    def string_types
      # PVariantType is also string type, if its types are all compatible
      [
        Puppet::Pops::Types::PStringType,
        Puppet::Pops::Types::PPatternType,
        Puppet::Pops::Types::PEnumType,
      ]
    end

    def collection_types
      # PVariantType is also string type, if its types are all compatible
      [
        Puppet::Pops::Types::PCollectionType,
        Puppet::Pops::Types::PHashType,
        Puppet::Pops::Types::PArrayType,
        Puppet::Pops::Types::PStructType,
        Puppet::Pops::Types::PTupleType,
      ]
    end

    def data_compatible_types
      result = scalar_types
      result << Puppet::Pops::Types::PDataType
      result << array_t(types::PDataType.new)
      result << types::TypeFactory.hash_of_data
      result << Puppet::Pops::Types::PUndefType
      tmp = tuple_t(types::PDataType.new)
      result << (tmp)
      tmp.size_type = range_t(0, nil)
      result
    end

    def type_from_class(c)
      c.is_a?(Class) ? c.new : c
    end
  end

  context 'when inferring ruby' do

    it 'fixnum translates to PIntegerType' do
      expect(calculator.infer(1).class).to eq(Puppet::Pops::Types::PIntegerType)
    end

    it 'large fixnum (or bignum depending on architecture) translates to PIntegerType' do
      expect(calculator.infer(2**33).class).to eq(Puppet::Pops::Types::PIntegerType)
    end

    it 'float translates to PFloatType' do
      expect(calculator.infer(1.3).class).to eq(Puppet::Pops::Types::PFloatType)
    end

    it 'string translates to PStringType' do
      expect(calculator.infer('foo').class).to eq(Puppet::Pops::Types::PStringType)
    end

    it 'inferred string type knows the string value' do
      t = calculator.infer('foo')
      expect(t.class).to eq(Puppet::Pops::Types::PStringType)
      expect(t.values).to eq(['foo'])
    end

    it 'boolean true translates to PBooleanType' do
      expect(calculator.infer(true).class).to eq(Puppet::Pops::Types::PBooleanType)
    end

    it 'boolean false translates to PBooleanType' do
      expect(calculator.infer(false).class).to eq(Puppet::Pops::Types::PBooleanType)
    end

    it 'regexp translates to PRegexpType' do
      expect(calculator.infer(/^a regular expression$/).class).to eq(Puppet::Pops::Types::PRegexpType)
    end

<<<<<<< HEAD
    it 'nil translates to PNilType' do
      expect(calculator.infer(nil).class).to eq(Puppet::Pops::Types::PNilType)
=======
    it 'nil translates to PUndefType' do
      calculator.infer(nil).class.should == Puppet::Pops::Types::PUndefType
>>>>>>> 03646ef4
    end

    it ':undef translates to PRuntimeType' do
      expect(calculator.infer(:undef).class).to eq(Puppet::Pops::Types::PRuntimeType)
    end

    it 'an instance of class Foo translates to PRuntimeType[ruby, Foo]' do
      class Foo
      end

      t = calculator.infer(Foo.new)
      expect(t.class).to eq(Puppet::Pops::Types::PRuntimeType)
      expect(t.runtime).to eq(:ruby)
      expect(t.runtime_type_name).to eq('Foo')
    end

    context 'array' do
      it 'translates to PArrayType' do
        expect(calculator.infer([1,2]).class).to eq(Puppet::Pops::Types::PArrayType)
      end

      it 'with fixnum values translates to PArrayType[PIntegerType]' do
        expect(calculator.infer([1,2]).element_type.class).to eq(Puppet::Pops::Types::PIntegerType)
      end

      it 'with 32 and 64 bit integer values translates to PArrayType[PIntegerType]' do
        expect(calculator.infer([1,2**33]).element_type.class).to eq(Puppet::Pops::Types::PIntegerType)
      end

      it 'Range of integer values are computed' do
        t = calculator.infer([-3,0,42]).element_type
        expect(t.class).to eq(Puppet::Pops::Types::PIntegerType)
        expect(t.from).to eq(-3)
        expect(t.to).to eq(42)
      end

      it "Compound string values are computed" do
        t = calculator.infer(['a','b', 'c']).element_type
        expect(t.class).to eq(Puppet::Pops::Types::PStringType)
        expect(t.values).to eq(['a', 'b', 'c'])
      end

      it 'with fixnum and float values translates to PArrayType[PNumericType]' do
        expect(calculator.infer([1,2.0]).element_type.class).to eq(Puppet::Pops::Types::PNumericType)
      end

      it 'with fixnum and string values translates to PArrayType[PScalarType]' do
        expect(calculator.infer([1,'two']).element_type.class).to eq(Puppet::Pops::Types::PScalarType)
      end

      it 'with float and string values translates to PArrayType[PScalarType]' do
        expect(calculator.infer([1.0,'two']).element_type.class).to eq(Puppet::Pops::Types::PScalarType)
      end

      it 'with fixnum, float, and string values translates to PArrayType[PScalarType]' do
        expect(calculator.infer([1, 2.0,'two']).element_type.class).to eq(Puppet::Pops::Types::PScalarType)
      end

      it 'with fixnum and regexp values translates to PArrayType[PScalarType]' do
        expect(calculator.infer([1, /two/]).element_type.class).to eq(Puppet::Pops::Types::PScalarType)
      end

      it 'with string and regexp values translates to PArrayType[PScalarType]' do
        expect(calculator.infer(['one', /two/]).element_type.class).to eq(Puppet::Pops::Types::PScalarType)
      end

      it 'with string and symbol values translates to PArrayType[PAnyType]' do
        expect(calculator.infer(['one', :two]).element_type.class).to eq(Puppet::Pops::Types::PAnyType)
      end

      it 'with fixnum and nil values translates to PArrayType[PIntegerType]' do
        expect(calculator.infer([1, nil]).element_type.class).to eq(Puppet::Pops::Types::PIntegerType)
      end

      it 'with arrays of string values translates to PArrayType[PArrayType[PStringType]]' do
        et = calculator.infer([['first' 'array'], ['second','array']])
        expect(et.class).to eq(Puppet::Pops::Types::PArrayType)
        et = et.element_type
        expect(et.class).to eq(Puppet::Pops::Types::PArrayType)
        et = et.element_type
        expect(et.class).to eq(Puppet::Pops::Types::PStringType)
      end

      it 'with array of string values and array of fixnums translates to PArrayType[PArrayType[PScalarType]]' do
        et = calculator.infer([['first' 'array'], [1,2]])
        expect(et.class).to eq(Puppet::Pops::Types::PArrayType)
        et = et.element_type
        expect(et.class).to eq(Puppet::Pops::Types::PArrayType)
        et = et.element_type
        expect(et.class).to eq(Puppet::Pops::Types::PScalarType)
      end

      it 'with hashes of string values translates to PArrayType[PHashType[PStringType]]' do
        et = calculator.infer([{:first => 'first', :second => 'second' }, {:first => 'first', :second => 'second' }])
        expect(et.class).to eq(Puppet::Pops::Types::PArrayType)
        et = et.element_type
        expect(et.class).to eq(Puppet::Pops::Types::PHashType)
        et = et.element_type
        expect(et.class).to eq(Puppet::Pops::Types::PStringType)
      end

      it 'with hash of string values and hash of fixnums translates to PArrayType[PHashType[PScalarType]]' do
        et = calculator.infer([{:first => 'first', :second => 'second' }, {:first => 1, :second => 2 }])
        expect(et.class).to eq(Puppet::Pops::Types::PArrayType)
        et = et.element_type
        expect(et.class).to eq(Puppet::Pops::Types::PHashType)
        et = et.element_type
        expect(et.class).to eq(Puppet::Pops::Types::PScalarType)
      end
    end

    context 'hash' do
      it 'translates to PHashType' do
        expect(calculator.infer({:first => 1, :second => 2}).class).to eq(Puppet::Pops::Types::PHashType)
      end

      it 'with symbolic keys translates to PHashType[PRuntimeType[ruby, Symbol], value]' do
        k = calculator.infer({:first => 1, :second => 2}).key_type
        expect(k.class).to eq(Puppet::Pops::Types::PRuntimeType)
        expect(k.runtime).to eq(:ruby)
        expect(k.runtime_type_name).to eq('Symbol')
      end

      it 'with string keys translates to PHashType[PStringType, value]' do
        expect(calculator.infer({'first' => 1, 'second' => 2}).key_type.class).to eq(Puppet::Pops::Types::PStringType)
      end

      it 'with fixnum values translates to PHashType[key, PIntegerType]' do
        expect(calculator.infer({:first => 1, :second => 2}).element_type.class).to eq(Puppet::Pops::Types::PIntegerType)
      end

      it 'when empty infers a type that answers true to is_the_empty_hash?' do
        expect(calculator.infer({}).is_the_empty_hash?).to eq(true)
        expect(calculator.infer_set({}).is_the_empty_hash?).to eq(true)
      end

      it 'when empty is assignable to any PHashType' do
        expect(calculator.assignable?(hash_t(string_t, string_t), calculator.infer({}))).to eq(true)
      end

      it 'when empty is not assignable to a PHashType with from size > 0' do
        expect(calculator.assignable?(constrained_t(hash_t(string_t,string_t), 1, 1), calculator.infer({}))).to eq(false)
      end

      context 'using infer_set' do
        it "with 'first' and 'second' keys translates to PStructType[{first=>value,second=>value}]" do
          t = calculator.infer_set({'first' => 1, 'second' => 2})
          expect(t.class).to eq(Puppet::Pops::Types::PStructType)
          expect(t.elements.size).to eq(2)
          expect(t.elements.map { |e| e.name }.sort).to eq(['first', 'second'])
        end

        it 'with string keys and string and array values translates to PStructType[{key1=>PStringType,key2=>PTupleType}]' do
          t = calculator.infer_set({ 'mode' => 'read', 'path' => ['foo', 'fee' ] })
          expect(t.class).to eq(Puppet::Pops::Types::PStructType)
          expect(t.elements.size).to eq(2)
          els = t.elements.map { |e| e.type }.sort {|a,b| a.to_s <=> b.to_s }
          expect(els[0].class).to eq(Puppet::Pops::Types::PStringType)
          expect(els[1].class).to eq(Puppet::Pops::Types::PTupleType)
        end

        it 'with mixed string and non-string keys translates to PHashType' do
          t = calculator.infer_set({ 1 => 'first', 'second' => 'second' })
          expect(t.class).to eq(Puppet::Pops::Types::PHashType)
        end

        it 'with empty string keys translates to PHashType' do
          t = calculator.infer_set({ '' => 'first', 'second' => 'second' })
          expect(t.class).to eq(Puppet::Pops::Types::PHashType)
        end
      end
    end
  end

  context 'patterns' do
    it "constructs a PPatternType" do
      t = pattern_t('a(b)c')
      expect(t.class).to eq(Puppet::Pops::Types::PPatternType)
      expect(t.patterns.size).to eq(1)
      expect(t.patterns[0].class).to eq(Puppet::Pops::Types::PRegexpType)
      expect(t.patterns[0].pattern).to eq('a(b)c')
      expect(t.patterns[0].regexp.match('abc')[1]).to eq('b')
    end

    it "constructs a PStringType with multiple strings" do
      t = string_t('a', 'b', 'c', 'abc')
      expect(t.values).to eq(['a', 'b', 'c', 'abc'])
    end
  end

  # Deal with cases not covered by computing common type
  context 'when computing common type' do
    it 'computes given resource type commonality' do
      r1 = Puppet::Pops::Types::PResourceType.new()
      r1.type_name = 'File'
      r2 = Puppet::Pops::Types::PResourceType.new()
      r2.type_name = 'File'
      expect(calculator.string(calculator.common_type(r1, r2))).to eq("File")

      r2 = Puppet::Pops::Types::PResourceType.new()
      r2.type_name = 'File'
      r2.title = '/tmp/foo'
      expect(calculator.string(calculator.common_type(r1, r2))).to eq("File")

      r1 = Puppet::Pops::Types::PResourceType.new()
      r1.type_name = 'File'
      r1.title = '/tmp/foo'
      expect(calculator.string(calculator.common_type(r1, r2))).to eq("File['/tmp/foo']")

      r1 = Puppet::Pops::Types::PResourceType.new()
      r1.type_name = 'File'
      r1.title = '/tmp/bar'
      expect(calculator.string(calculator.common_type(r1, r2))).to eq("File")

      r2 = Puppet::Pops::Types::PResourceType.new()
      r2.type_name = 'Package'
      r2.title = 'apache'
      expect(calculator.string(calculator.common_type(r1, r2))).to eq("Resource")
    end

    it 'computes given hostclass type commonality' do
      r1 = Puppet::Pops::Types::PHostClassType.new()
      r1.class_name = 'foo'
      r2 = Puppet::Pops::Types::PHostClassType.new()
      r2.class_name = 'foo'
      expect(calculator.string(calculator.common_type(r1, r2))).to eq("Class[foo]")

      r2 = Puppet::Pops::Types::PHostClassType.new()
      r2.class_name = 'bar'
      expect(calculator.string(calculator.common_type(r1, r2))).to eq("Class")

      r2 = Puppet::Pops::Types::PHostClassType.new()
      expect(calculator.string(calculator.common_type(r1, r2))).to eq("Class")

      r1 = Puppet::Pops::Types::PHostClassType.new()
      expect(calculator.string(calculator.common_type(r1, r2))).to eq("Class")
    end

    it 'computes pattern commonality' do
      t1 = pattern_t('abc')
      t2 = pattern_t('xyz')
      common_t = calculator.common_type(t1,t2)
      expect(common_t.class).to eq(Puppet::Pops::Types::PPatternType)
      expect(common_t.patterns.map { |pr| pr.pattern }).to eq(['abc', 'xyz'])
      expect(calculator.string(common_t)).to eq("Pattern[/abc/, /xyz/]")
    end

    it 'computes enum commonality to value set sum' do
      t1 = enum_t('a', 'b', 'c')
      t2 = enum_t('x', 'y', 'z')
      common_t = calculator.common_type(t1, t2)
      expect(common_t).to eq(enum_t('a', 'b', 'c', 'x', 'y', 'z'))
    end

    it 'computed variant commonality to type union where added types are not sub-types' do
      a_t1 = integer_t()
      a_t2 = enum_t('b')
      v_a = variant_t(a_t1, a_t2)
      b_t1 = enum_t('a')
      v_b = variant_t(b_t1)
      common_t = calculator.common_type(v_a, v_b)
      expect(common_t.class).to eq(Puppet::Pops::Types::PVariantType)
      expect(Set.new(common_t.types)).to  eq(Set.new([a_t1, a_t2, b_t1]))
    end

    it 'computed variant commonality to type union where added types are sub-types' do
      a_t1 = integer_t()
      a_t2 = string_t()
      v_a = variant_t(a_t1, a_t2)
      b_t1 = enum_t('a')
      v_b = variant_t(b_t1)
      common_t = calculator.common_type(v_a, v_b)
      expect(common_t.class).to eq(Puppet::Pops::Types::PVariantType)
      expect(Set.new(common_t.types)).to  eq(Set.new([a_t1, a_t2]))
    end

    context "of callables" do
      it 'incompatible instances => generic callable' do
        t1 = callable_t(String)
        t2 = callable_t(Integer)
        common_t = calculator.common_type(t1, t2)
        expect(common_t.class).to be(Puppet::Pops::Types::PCallableType)
        expect(common_t.param_types).to be_nil
        expect(common_t.block_type).to be_nil
      end

      it 'compatible instances => the most specific' do
        t1 = callable_t(String)
        scalar_t = Puppet::Pops::Types::PScalarType.new
        t2 = callable_t(scalar_t)
        common_t = calculator.common_type(t1, t2)
        expect(common_t.class).to be(Puppet::Pops::Types::PCallableType)
        expect(common_t.param_types.class).to be(Puppet::Pops::Types::PTupleType)
        expect(common_t.param_types.types).to eql([string_t])
        expect(common_t.block_type).to be_nil
      end

      it 'block_type is included in the check (incompatible block)' do
        t1 = with_block_t(callable_t(String), String)
        t2 = with_block_t(callable_t(String), Integer)
        common_t = calculator.common_type(t1, t2)
        expect(common_t.class).to be(Puppet::Pops::Types::PCallableType)
        expect(common_t.param_types).to be_nil
        expect(common_t.block_type).to be_nil
      end

      it 'block_type is included in the check (compatible block)' do
        t1 = with_block_t(callable_t(String), String)
        scalar_t = Puppet::Pops::Types::PScalarType.new
        t2 = with_block_t(callable_t(String), scalar_t)
        common_t = calculator.common_type(t1, t2)
        expect(common_t.param_types.class).to be(Puppet::Pops::Types::PTupleType)
        expect(common_t.block_type).to eql(callable_t(scalar_t))
      end
    end
  end

  context 'computes assignability' do
    include_context "types_setup"

    context 'for Unit, such that' do
      it 'all types are assignable to Unit' do
        t = Puppet::Pops::Types::PUnitType.new()
        all_types.each { |t2| expect(t2.new).to be_assignable_to(t) }
      end

      it 'Unit is assignable to all other types' do
        t = Puppet::Pops::Types::PUnitType.new()
        all_types.each { |t2| expect(t).to be_assignable_to(t2.new) }
      end

      it 'Unit is assignable to Unit' do
        t = Puppet::Pops::Types::PUnitType.new()
        t2 = Puppet::Pops::Types::PUnitType.new()
        expect(t).to be_assignable_to(t2)
      end
    end

    context "for Any, such that" do
      it 'all types are assignable to Any' do
        t = Puppet::Pops::Types::PAnyType.new()
        all_types.each { |t2| expect(t2.new).to be_assignable_to(t) }
      end

      it 'Any is not assignable to anything but Any' do
        tested_types = all_types() - [Puppet::Pops::Types::PAnyType]
        t = Puppet::Pops::Types::PAnyType.new()
        tested_types.each { |t2| expect(t).not_to be_assignable_to(t2.new) }
      end
    end

    context "for Data, such that" do
      it 'all scalars + array and hash are assignable to Data' do
        t = Puppet::Pops::Types::PDataType.new()
        data_compatible_types.each { |t2|
          expect(type_from_class(t2)).to be_assignable_to(t)
        }
      end

      it 'a Variant of scalar, hash, or array is assignable to Data' do
        t = Puppet::Pops::Types::PDataType.new()
        data_compatible_types.each { |t2| expect(variant_t(type_from_class(t2))).to be_assignable_to(t) }
      end

      it 'Data is not assignable to any of its subtypes' do
        t = Puppet::Pops::Types::PDataType.new()
        types_to_test = data_compatible_types- [Puppet::Pops::Types::PDataType]
        types_to_test.each {|t2| expect(t).not_to be_assignable_to(type_from_class(t2)) }
      end

      it 'Data is not assignable to a Variant of Data subtype' do
        t = Puppet::Pops::Types::PDataType.new()
        types_to_test = data_compatible_types- [Puppet::Pops::Types::PDataType]
        types_to_test.each { |t2| expect(t).not_to be_assignable_to(variant_t(type_from_class(t2))) }
      end

      it 'Data is not assignable to any disjunct type' do
        tested_types = all_types - [Puppet::Pops::Types::PAnyType, Puppet::Pops::Types::PDataType] - scalar_types
        t = Puppet::Pops::Types::PDataType.new()
        tested_types.each {|t2| expect(t).not_to be_assignable_to(t2.new) }
      end
    end

    context 'for Variant, such that' do
      it 'it is assignable to a type if all contained types are assignable to that type' do
        v = variant_t(range_t(10, 12),range_t(14, 20))
        expect(v).to be_assignable_to(integer_t)
        expect(v).to be_assignable_to(range_t(10, 20))

        # test that both types are assignable to one of the variants OK
        expect(v).to be_assignable_to(variant_t(range_t(10, 20), range_t(30, 40)))

        # test where each type is assignable to different types in a variant is OK
        expect(v).to be_assignable_to(variant_t(range_t(10, 13), range_t(14, 40)))

        # not acceptable
        expect(v).not_to be_assignable_to(range_t(0, 4))
        expect(v).not_to be_assignable_to(string_t)
      end
    end

    context "for Scalar, such that" do
      it "all scalars are assignable to Scalar" do
        t = Puppet::Pops::Types::PScalarType.new()
        scalar_types.each {|t2| expect(t2.new).to be_assignable_to(t) }
      end

      it 'Scalar is not assignable to any of its subtypes' do
        t = Puppet::Pops::Types::PScalarType.new()
        types_to_test = scalar_types - [Puppet::Pops::Types::PScalarType]
        types_to_test.each {|t2| expect(t).not_to be_assignable_to(t2.new) }
      end

      it 'Scalar is not assignable to any disjunct type' do
        tested_types = all_types - [Puppet::Pops::Types::PAnyType, Puppet::Pops::Types::PDataType] - scalar_types
        t = Puppet::Pops::Types::PScalarType.new()
        tested_types.each {|t2| expect(t).not_to be_assignable_to(t2.new) }
      end
    end

    context "for Numeric, such that" do
      it "all numerics are assignable to Numeric" do
        t = Puppet::Pops::Types::PNumericType.new()
        numeric_types.each {|t2| expect(t2.new).to be_assignable_to(t) }
      end

      it 'Numeric is not assignable to any of its subtypes' do
        t = Puppet::Pops::Types::PNumericType.new()
        types_to_test = numeric_types - [Puppet::Pops::Types::PNumericType]
        types_to_test.each {|t2| expect(t).not_to be_assignable_to(t2.new) }
      end

      it 'Numeric is not assignable to any disjunct type' do
        tested_types = all_types - [
          Puppet::Pops::Types::PAnyType,
          Puppet::Pops::Types::PDataType,
          Puppet::Pops::Types::PScalarType,
          ] - numeric_types
        t = Puppet::Pops::Types::PNumericType.new()
        tested_types.each {|t2| expect(t).not_to be_assignable_to(t2.new) }
      end
    end

    context "for Collection, such that" do
      it "all collections are assignable to Collection" do
        t = Puppet::Pops::Types::PCollectionType.new()
        collection_types.each {|t2| expect(t2.new).to be_assignable_to(t) }
      end

      it 'Collection is not assignable to any of its subtypes' do
        t = Puppet::Pops::Types::PCollectionType.new()
        types_to_test = collection_types - [Puppet::Pops::Types::PCollectionType]
        types_to_test.each {|t2| expect(t).not_to be_assignable_to(t2.new) }
      end

      it 'Collection is not assignable to any disjunct type' do
        tested_types = all_types - [Puppet::Pops::Types::PAnyType] - collection_types
        t = Puppet::Pops::Types::PCollectionType.new()
        tested_types.each {|t2| expect(t).not_to be_assignable_to(t2.new) }
      end
    end

    context "for Array, such that" do
      it "Array is not assignable to non Array based Collection type" do
        t = Puppet::Pops::Types::PArrayType.new()
        tested_types = collection_types - [
          Puppet::Pops::Types::PCollectionType,
          Puppet::Pops::Types::PArrayType,
          Puppet::Pops::Types::PTupleType]
        tested_types.each {|t2| expect(t).not_to be_assignable_to(t2.new) }
      end

      it 'Array is not assignable to any disjunct type' do
        tested_types = all_types - [
          Puppet::Pops::Types::PAnyType,
          Puppet::Pops::Types::PDataType] - collection_types
        t = Puppet::Pops::Types::PArrayType.new()
        tested_types.each {|t2| expect(t).not_to be_assignable_to(t2.new) }
      end
    end

    context "for Hash, such that" do
      it "Hash is not assignable to any other Collection type" do
        t = Puppet::Pops::Types::PHashType.new()
        tested_types = collection_types - [
          Puppet::Pops::Types::PCollectionType,
          Puppet::Pops::Types::PStructType,
          Puppet::Pops::Types::PHashType]
        tested_types.each {|t2| expect(t).not_to be_assignable_to(t2.new) }
      end

      it 'Hash is not assignable to any disjunct type' do
        tested_types = all_types - [
          Puppet::Pops::Types::PAnyType,
          Puppet::Pops::Types::PDataType] - collection_types
        t = Puppet::Pops::Types::PHashType.new()
        tested_types.each {|t2| expect(t).not_to be_assignable_to(t2.new) }
      end

      it 'Struct is assignable to Hash with Pattern that matches all keys' do
        expect(struct_t({'x' => integer_t, 'y' => integer_t})).to be_assignable_to(hash_t(pattern_t(/^\w+$/), factory.any))
      end

      it 'Struct is assignable to Hash with Enum that matches all keys' do
        expect(struct_t({'x' => integer_t, 'y' => integer_t})).to be_assignable_to(hash_t(enum_t('x', 'y', 'z'), factory.any))
      end

      it 'Struct is not assignable to Hash with Pattern unless all keys match' do
        expect(struct_t({'a' => integer_t, 'A' => integer_t})).not_to be_assignable_to(hash_t(pattern_t(/^[A-Z]+$/), factory.any))
      end

      it 'Struct is not assignable to Hash with Enum unless all keys match' do
        expect(struct_t({'a' => integer_t, 'y' => integer_t})).not_to be_assignable_to(hash_t(enum_t('x', 'y', 'z'), factory.any))
      end
    end

    context "for Tuple, such that" do
      it "Tuple is not assignable to any other non Array based Collection type" do
        t = Puppet::Pops::Types::PTupleType.new()
        tested_types = collection_types - [
          Puppet::Pops::Types::PCollectionType,
          Puppet::Pops::Types::PTupleType,
          Puppet::Pops::Types::PArrayType]
        tested_types.each {|t2| expect(t).not_to be_assignable_to(t2.new) }
      end

      it 'Tuple is not assignable to any disjunct type' do
        tested_types = all_types - [
          Puppet::Pops::Types::PAnyType,
          Puppet::Pops::Types::PDataType] - collection_types
        t = Puppet::Pops::Types::PTupleType.new()
        tested_types.each {|t2| expect(t).not_to be_assignable_to(t2.new) }
      end
    end

    context "for Struct, such that" do
      it "Struct is not assignable to any other non Hashed based Collection type" do
        t = Puppet::Pops::Types::PStructType.new()
        tested_types = collection_types - [
          Puppet::Pops::Types::PCollectionType,
          Puppet::Pops::Types::PStructType,
          Puppet::Pops::Types::PHashType]
        tested_types.each {|t2| expect(t).not_to be_assignable_to(t2.new) }
      end

      it 'Struct is not assignable to any disjunct type' do
        tested_types = all_types - [
          Puppet::Pops::Types::PAnyType,
          Puppet::Pops::Types::PDataType] - collection_types
        t = Puppet::Pops::Types::PStructType.new()
        tested_types.each {|t2| expect(t).not_to be_assignable_to(t2.new) }
      end
    end

    context "for Callable, such that" do
      it "Callable is not assignable to any disjunct type" do
        t = Puppet::Pops::Types::PCallableType.new()
        tested_types = all_types - [
          Puppet::Pops::Types::PCallableType,
          Puppet::Pops::Types::PAnyType]
        tested_types.each {|t2| expect(t).not_to be_assignable_to(t2.new) }
      end
    end

    it 'should recognize mapped ruby types' do
      { Integer    => Puppet::Pops::Types::PIntegerType.new,
        Fixnum     => Puppet::Pops::Types::PIntegerType.new,
        Bignum     => Puppet::Pops::Types::PIntegerType.new,
        Float      => Puppet::Pops::Types::PFloatType.new,
        Numeric    => Puppet::Pops::Types::PNumericType.new,
        NilClass   => Puppet::Pops::Types::PUndefType.new,
        TrueClass  => Puppet::Pops::Types::PBooleanType.new,
        FalseClass => Puppet::Pops::Types::PBooleanType.new,
        String     => Puppet::Pops::Types::PStringType.new,
        Regexp     => Puppet::Pops::Types::PRegexpType.new,
        Regexp     => Puppet::Pops::Types::PRegexpType.new,
        Array      => Puppet::Pops::Types::TypeFactory.array_of_data(),
        Hash       => Puppet::Pops::Types::TypeFactory.hash_of_data()
      }.each do |ruby_type, puppet_type |
          expect(ruby_type).to be_assignable_to(puppet_type)
      end
    end

    context 'when dealing with integer ranges' do
      it 'should accept an equal range' do
        expect(calculator.assignable?(range_t(2,5), range_t(2,5))).to eq(true)
      end

      it 'should accept an equal reverse range' do
        expect(calculator.assignable?(range_t(2,5), range_t(5,2))).to eq(true)
      end

      it 'should accept a narrower range' do
        expect(calculator.assignable?(range_t(2,10), range_t(3,5))).to eq(true)
      end

      it 'should accept a narrower reverse range' do
        expect(calculator.assignable?(range_t(2,10), range_t(5,3))).to eq(true)
      end

      it 'should reject a wider range' do
        expect(calculator.assignable?(range_t(3,5), range_t(2,10))).to eq(false)
      end

      it 'should reject a wider reverse range' do
        expect(calculator.assignable?(range_t(3,5), range_t(10,2))).to eq(false)
      end

      it 'should reject a partially overlapping range' do
        expect(calculator.assignable?(range_t(3,5), range_t(2,4))).to eq(false)
        expect(calculator.assignable?(range_t(3,5), range_t(4,6))).to eq(false)
      end

      it 'should reject a partially overlapping reverse range' do
        expect(calculator.assignable?(range_t(3,5), range_t(4,2))).to eq(false)
        expect(calculator.assignable?(range_t(3,5), range_t(6,4))).to eq(false)
      end
    end

    context 'when dealing with patterns' do
      it 'should accept a string matching a pattern' do
        p_t = pattern_t('abc')
        p_s = string_t('XabcY')
        expect(calculator.assignable?(p_t, p_s)).to eq(true)
      end

      it 'should accept a regexp matching a pattern' do
        p_t = pattern_t(/abc/)
        p_s = string_t('XabcY')
        expect(calculator.assignable?(p_t, p_s)).to eq(true)
      end

      it 'should accept a pattern matching a pattern' do
        p_t = pattern_t(pattern_t('abc'))
        p_s = string_t('XabcY')
        expect(calculator.assignable?(p_t, p_s)).to eq(true)
      end

      it 'should accept a regexp matching a pattern' do
        p_t = pattern_t(regexp_t('abc'))
        p_s = string_t('XabcY')
        expect(calculator.assignable?(p_t, p_s)).to eq(true)
      end

      it 'should accept a string matching all patterns' do
        p_t = pattern_t('abc', 'ab', 'c')
        p_s = string_t('XabcY')
        expect(calculator.assignable?(p_t, p_s)).to eq(true)
      end

      it 'should accept multiple strings if they all match any patterns' do
        p_t = pattern_t('X', 'Y', 'abc')
        p_s = string_t('Xa', 'aY', 'abc')
        expect(calculator.assignable?(p_t, p_s)).to eq(true)
      end

      it 'should reject a string not matching any patterns' do
        p_t = pattern_t('abc', 'ab', 'c')
        p_s = string_t('XqqqY')
        expect(calculator.assignable?(p_t, p_s)).to eq(false)
      end

      it 'should reject multiple strings if not all match any patterns' do
        p_t = pattern_t('abc', 'ab', 'c', 'q')
        p_s = string_t('X', 'Y', 'Z')
        expect(calculator.assignable?(p_t, p_s)).to eq(false)
      end

      it 'should accept enum matching patterns as instanceof' do
        enum = enum_t('XS', 'S', 'M', 'L' 'XL', 'XXL')
        pattern = pattern_t('S', 'M', 'L')
        expect(calculator.assignable?(pattern, enum)).to  eq(true)
      end

      it 'pattern should accept a variant where all variants are acceptable' do
        pattern = pattern_t(/^\w+$/)
        expect(calculator.assignable?(pattern, variant_t(string_t('a'), string_t('b')))).to eq(true)
      end

      it 'pattern representing all patterns should accept any pattern' do
        expect(calculator.assignable?(pattern_t(), pattern_t('a'))).to eq(true)
        expect(calculator.assignable?(pattern_t(), pattern_t())).to eq(true)
      end

      it 'pattern representing all patterns should accept any enum' do
        expect(calculator.assignable?(pattern_t(), enum_t('a'))).to eq(true)
        expect(calculator.assignable?(pattern_t(), enum_t())).to eq(true)
      end

      it 'pattern representing all patterns should accept any string' do
        expect(calculator.assignable?(pattern_t(), string_t('a'))).to eq(true)
        expect(calculator.assignable?(pattern_t(), string_t())).to eq(true)
      end

    end

    context 'when dealing with enums' do
      it 'should accept a string with matching content' do
        expect(calculator.assignable?(enum_t('a', 'b'), string_t('a'))).to eq(true)
        expect(calculator.assignable?(enum_t('a', 'b'), string_t('b'))).to eq(true)
        expect(calculator.assignable?(enum_t('a', 'b'), string_t('c'))).to eq(false)
      end

      it 'should accept an enum with matching enum' do
        expect(calculator.assignable?(enum_t('a', 'b'), enum_t('a', 'b'))).to eq(true)
        expect(calculator.assignable?(enum_t('a', 'b'), enum_t('a'))).to eq(true)
        expect(calculator.assignable?(enum_t('a', 'b'), enum_t('c'))).to eq(false)
      end

      it 'non parameterized enum accepts any other enum but not the reverse' do
        expect(calculator.assignable?(enum_t(), enum_t('a'))).to eq(true)
        expect(calculator.assignable?(enum_t('a'), enum_t())).to eq(false)
      end

      it 'enum should accept a variant where all variants are acceptable' do
        enum = enum_t('a', 'b')
        expect(calculator.assignable?(enum, variant_t(string_t('a'), string_t('b')))).to eq(true)
      end
    end

    context 'when dealing with string and enum combinations' do
      it 'should accept assigning any enum to unrestricted string' do
        expect(calculator.assignable?(string_t(), enum_t('blue'))).to eq(true)
        expect(calculator.assignable?(string_t(), enum_t('blue', 'red'))).to eq(true)
      end

      it 'should not accept assigning longer enum value to size restricted string' do
        expect(calculator.assignable?(constrained_t(string_t(),2,2), enum_t('a','blue'))).to eq(false)
      end

      it 'should accept assigning any string to empty enum' do
        expect(calculator.assignable?(enum_t(), string_t())).to eq(true)
      end

      it 'should accept assigning empty enum to any string' do
        expect(calculator.assignable?(string_t(), enum_t())).to eq(true)
      end

      it 'should not accept assigning empty enum to size constrained string' do
        expect(calculator.assignable?(constrained_t(string_t(),2,2), enum_t())).to eq(false)
      end
    end

    context 'when dealing with string/pattern/enum combinations' do
      it 'any string is equal to any enum is equal to any pattern' do
        expect(calculator.assignable?(string_t(), enum_t())).to eq(true)
        expect(calculator.assignable?(string_t(), pattern_t())).to eq(true)
        expect(calculator.assignable?(enum_t(), string_t())).to eq(true)
        expect(calculator.assignable?(enum_t(), pattern_t())).to eq(true)
        expect(calculator.assignable?(pattern_t(), string_t())).to eq(true)
        expect(calculator.assignable?(pattern_t(), enum_t())).to eq(true)
      end
    end

    context 'when dealing with tuples' do
      it 'matches empty tuples' do
        tuple1 = tuple_t()
        tuple2 = tuple_t()

        expect(calculator.assignable?(tuple1, tuple2)).to eq(true)
        expect(calculator.assignable?(tuple2, tuple1)).to eq(true)
      end

      it 'accepts an empty tuple as assignable to a tuple with a min size of 0' do
        tuple1 = tuple_t(Object)
        factory.constrain_size(tuple1, 0, :default)
        tuple2 = tuple_t()

        expect(calculator.assignable?(tuple1, tuple2)).to eq(true)
        expect(calculator.assignable?(tuple2, tuple1)).to eq(false)
      end

      it 'should accept matching tuples' do
        tuple1 = tuple_t(1,2)
        tuple2 = tuple_t(Integer,Integer)
        expect(calculator.assignable?(tuple1, tuple2)).to eq(true)
        expect(calculator.assignable?(tuple2, tuple1)).to eq(true)
      end

      it 'should accept matching tuples where one is more general than the other' do
        tuple1 = tuple_t(1,2)
        tuple2 = tuple_t(Numeric,Numeric)
        expect(calculator.assignable?(tuple1, tuple2)).to eq(false)
        expect(calculator.assignable?(tuple2, tuple1)).to eq(true)
      end

      it 'should accept ranged tuples' do
        tuple1 = tuple_t(1)
        factory.constrain_size(tuple1, 5, 5)
        tuple2 = tuple_t(Integer,Integer, Integer, Integer, Integer)
        expect(calculator.assignable?(tuple1, tuple2)).to eq(true)
        expect(calculator.assignable?(tuple2, tuple1)).to eq(true)
      end

      it 'should reject ranged tuples when ranges does not match' do
        tuple1 = tuple_t(1)
        factory.constrain_size(tuple1, 4, 5)
        tuple2 = tuple_t(Integer,Integer, Integer, Integer, Integer)
        expect(calculator.assignable?(tuple1, tuple2)).to eq(true)
        expect(calculator.assignable?(tuple2, tuple1)).to eq(false)
      end

      it 'should reject ranged tuples when ranges does not match (using infinite upper bound)' do
        tuple1 = tuple_t(1)
        factory.constrain_size(tuple1, 4, :default)
        tuple2 = tuple_t(Integer,Integer, Integer, Integer, Integer)
        expect(calculator.assignable?(tuple1, tuple2)).to eq(true)
        expect(calculator.assignable?(tuple2, tuple1)).to eq(false)
      end

      it 'should accept matching tuples with optional entries by repeating last' do
        tuple1 = tuple_t(1,2)
        factory.constrain_size(tuple1, 0, :default)
        tuple2 = tuple_t(Numeric,Numeric)
        factory.constrain_size(tuple2, 0, :default)
        expect(calculator.assignable?(tuple1, tuple2)).to eq(false)
        expect(calculator.assignable?(tuple2, tuple1)).to eq(true)
      end

      it 'should accept matching tuples with optional entries' do
        tuple1 = tuple_t(Integer, Integer, String)
        factory.constrain_size(tuple1, 1, 3)
        array2 = factory.constrain_size(array_t(Integer),2,2)
        expect(calculator.assignable?(tuple1, array2)).to eq(true)
        factory.constrain_size(tuple1, 3, 3)
        expect(calculator.assignable?(tuple1, array2)).to eq(false)
      end

      it 'should accept matching array' do
        tuple1 = tuple_t(1,2)
        array = array_t(Integer)
        factory.constrain_size(array, 2, 2)
        expect(calculator.assignable?(tuple1, array)).to eq(true)
        expect(calculator.assignable?(array, tuple1)).to eq(true)
      end

      it 'should accept empty array when tuple allows min of 0' do
        tuple1 = tuple_t(Integer)
        factory.constrain_size(tuple1, 0, 1)

        array = array_t(Integer)
        factory.constrain_size(array, 0, 0)

        expect(calculator.assignable?(tuple1, array)).to eq(true)
        expect(calculator.assignable?(array, tuple1)).to eq(false)
      end
    end

    context 'when dealing with structs' do
      it 'should accept matching structs' do
        struct1 = struct_t({'a'=>Integer, 'b'=>Integer})
        struct2 = struct_t({'a'=>Integer, 'b'=>Integer})
        expect(calculator.assignable?(struct1, struct2)).to eq(true)
        expect(calculator.assignable?(struct2, struct1)).to eq(true)
      end

      it 'should accept matching structs with less elements when unmatched elements are optional' do
        struct1 = struct_t({'a'=>Integer, 'b'=>Integer, 'c'=>optional_t(Integer)})
        struct2 = struct_t({'a'=>Integer, 'b'=>Integer})
        expect(calculator.assignable?(struct1, struct2)).to eq(true)
      end

      it 'should reject matching structs with more elements even if excess elements are optional' do
        struct1 = struct_t({'a'=>Integer, 'b'=>Integer})
        struct2 = struct_t({'a'=>Integer, 'b'=>Integer, 'c'=>optional_t(Integer)})
        expect(calculator.assignable?(struct1, struct2)).to eq(false)
      end

      it 'should accept matching structs where one is more general than the other with respect to optional' do
        struct1 = struct_t({'a'=>Integer, 'b'=>Integer, 'c'=>optional_t(Integer)})
        struct2 = struct_t({'a'=>Integer, 'b'=>Integer, 'c'=>Integer})
        expect(calculator.assignable?(struct1, struct2)).to eq(true)
      end

      it 'should reject matching structs where one is more special than the other with respect to optional' do
        struct1 = struct_t({'a'=>Integer, 'b'=>Integer, 'c'=>Integer})
        struct2 = struct_t({'a'=>Integer, 'b'=>Integer, 'c'=>optional_t(Integer)})
        expect(calculator.assignable?(struct1, struct2)).to eq(false)
      end

      it 'should accept matching structs where one is more general than the other' do
        struct1 = struct_t({'a'=>Integer, 'b'=>Integer})
        struct2 = struct_t({'a'=>Numeric, 'b'=>Numeric})
        expect(calculator.assignable?(struct1, struct2)).to eq(false)
        expect(calculator.assignable?(struct2, struct1)).to eq(true)
      end

      it 'should accept matching hash' do
        struct1 = struct_t({'a'=>Integer, 'b'=>Integer})
        non_empty_string = string_t()
        non_empty_string.size_type = range_t(1, nil)
        hsh = hash_t(non_empty_string, Integer)
        factory.constrain_size(hsh, 2, 2)
        expect(calculator.assignable?(struct1, hsh)).to eq(true)
        expect(calculator.assignable?(hsh, struct1)).to eq(true)
      end

      it 'should accept empty hash with key_type undef' do
        struct1 = struct_t({'a'=>optional_t(Integer)})
        hsh = hash_t(undef_t, undef_t)
        factory.constrain_size(hsh, 0, 0)
        expect(calculator.assignable?(struct1, hsh)).to eq(true)
      end
    end

    it 'should recognize ruby type inheritance' do
      class Foo
      end

      class Bar < Foo
      end

      fooType = calculator.infer(Foo.new)
      barType = calculator.infer(Bar.new)

      expect(calculator.assignable?(fooType, fooType)).to eq(true)
      expect(calculator.assignable?(Foo, fooType)).to eq(true)

      expect(calculator.assignable?(fooType, barType)).to eq(true)
      expect(calculator.assignable?(Foo, barType)).to eq(true)

      expect(calculator.assignable?(barType, fooType)).to eq(false)
      expect(calculator.assignable?(Bar, fooType)).to eq(false)
    end

    it "should allow host class with same name" do
      hc1 = Puppet::Pops::Types::TypeFactory.host_class('the_name')
      hc2 = Puppet::Pops::Types::TypeFactory.host_class('the_name')
      expect(calculator.assignable?(hc1, hc2)).to eq(true)
    end

    it "should allow host class with name assigned to hostclass without name" do
      hc1 = Puppet::Pops::Types::TypeFactory.host_class()
      hc2 = Puppet::Pops::Types::TypeFactory.host_class('the_name')
      expect(calculator.assignable?(hc1, hc2)).to eq(true)
    end

    it "should reject host classes with different names" do
      hc1 = Puppet::Pops::Types::TypeFactory.host_class('the_name')
      hc2 = Puppet::Pops::Types::TypeFactory.host_class('another_name')
      expect(calculator.assignable?(hc1, hc2)).to eq(false)
    end

    it "should reject host classes without name assigned to host class with name" do
      hc1 = Puppet::Pops::Types::TypeFactory.host_class('the_name')
      hc2 = Puppet::Pops::Types::TypeFactory.host_class()
      expect(calculator.assignable?(hc1, hc2)).to eq(false)
    end

    it "should allow resource with same type_name and title" do
      r1 = Puppet::Pops::Types::TypeFactory.resource('file', 'foo')
      r2 = Puppet::Pops::Types::TypeFactory.resource('file', 'foo')
      expect(calculator.assignable?(r1, r2)).to eq(true)
    end

    it "should allow more specific resource assignment" do
      r1 = Puppet::Pops::Types::TypeFactory.resource()
      r2 = Puppet::Pops::Types::TypeFactory.resource('file')
      expect(calculator.assignable?(r1, r2)).to eq(true)
      r2 = Puppet::Pops::Types::TypeFactory.resource('file', '/tmp/foo')
      expect(calculator.assignable?(r1, r2)).to eq(true)
      r1 = Puppet::Pops::Types::TypeFactory.resource('file')
      expect(calculator.assignable?(r1, r2)).to eq(true)
    end

    it "should reject less specific resource assignment" do
      r1 = Puppet::Pops::Types::TypeFactory.resource('file', '/tmp/foo')
      r2 = Puppet::Pops::Types::TypeFactory.resource('file')
      expect(calculator.assignable?(r1, r2)).to eq(false)
      r2 = Puppet::Pops::Types::TypeFactory.resource()
      expect(calculator.assignable?(r1, r2)).to eq(false)
    end

  end

  context 'when testing if x is instance of type t' do
    include_context "types_setup"

    it 'should consider undef to be instance of Any, NilType, and optional' do
<<<<<<< HEAD
      expect(calculator.instance?(Puppet::Pops::Types::PNilType.new(), nil)).to    eq(true)
      expect(calculator.instance?(Puppet::Pops::Types::PAnyType.new(), nil)).to eq(true)
      expect(calculator.instance?(Puppet::Pops::Types::POptionalType.new(), nil)).to eq(true)
=======
      calculator.instance?(Puppet::Pops::Types::PUndefType.new(), nil).should    == true
      calculator.instance?(Puppet::Pops::Types::PAnyType.new(), nil).should == true
      calculator.instance?(Puppet::Pops::Types::POptionalType.new(), nil).should == true
>>>>>>> 03646ef4
    end

    it 'all types should be (ruby) instance of PAnyType' do
      all_types.each do |t|
        expect(t.new.is_a?(Puppet::Pops::Types::PAnyType)).to eq(true)
      end
    end

    it "should consider :undef to be instance of Runtime['ruby', 'Symbol]" do
      expect(calculator.instance?(Puppet::Pops::Types::PRuntimeType.new(:runtime => :ruby, :runtime_type_name => 'Symbol'), :undef)).to eq(true)
    end

    it "should consider :undef to be instance of an Optional type" do
      expect(calculator.instance?(Puppet::Pops::Types::POptionalType.new(), :undef)).to eq(true)
    end

    it 'should not consider undef to be an instance of any other type than Any, NilType and Data' do
      types_to_test = all_types - [
        Puppet::Pops::Types::PAnyType,
        Puppet::Pops::Types::PUndefType,
        Puppet::Pops::Types::PDataType,
        Puppet::Pops::Types::POptionalType,
        ]

      types_to_test.each {|t| expect(calculator.instance?(t.new, nil)).to eq(false) }
      types_to_test.each {|t| expect(calculator.instance?(t.new, :undef)).to eq(false) }
    end

    it 'should consider default to be instance of Default and Any' do
      expect(calculator.instance?(Puppet::Pops::Types::PDefaultType.new(), :default)).to eq(true)
      expect(calculator.instance?(Puppet::Pops::Types::PAnyType.new(), :default)).to eq(true)
    end

    it 'should not consider "default" to be an instance of anything but Default, and Any' do
      types_to_test = all_types - [
        Puppet::Pops::Types::PAnyType,
        Puppet::Pops::Types::PDefaultType,
        ]

      types_to_test.each {|t| expect(calculator.instance?(t.new, :default)).to eq(false) }
    end

    it 'should consider fixnum instanceof PIntegerType' do
      expect(calculator.instance?(Puppet::Pops::Types::PIntegerType.new(), 1)).to eq(true)
    end

    it 'should consider fixnum instanceof Fixnum' do
      expect(calculator.instance?(Fixnum, 1)).to eq(true)
    end

    it 'should consider integer in range' do
      range = range_t(0,10)
      expect(calculator.instance?(range, 1)).to eq(true)
      expect(calculator.instance?(range, 10)).to eq(true)
      expect(calculator.instance?(range, -1)).to eq(false)
      expect(calculator.instance?(range, 11)).to eq(false)
    end

    it 'should consider string in length range' do
      range = factory.constrain_size(string_t, 1,3)
      expect(calculator.instance?(range, 'a')).to    eq(true)
      expect(calculator.instance?(range, 'abc')).to  eq(true)
      expect(calculator.instance?(range, '')).to     eq(false)
      expect(calculator.instance?(range, 'abcd')).to eq(false)
    end

    it 'should consider array in length range' do
      range = factory.constrain_size(array_t(integer_t), 1,3)
      expect(calculator.instance?(range, [1])).to    eq(true)
      expect(calculator.instance?(range, [1,2,3])).to  eq(true)
      expect(calculator.instance?(range, [])).to     eq(false)
      expect(calculator.instance?(range, [1,2,3,4])).to eq(false)
    end

    it 'should consider hash in length range' do
      range = factory.constrain_size(hash_t(integer_t, integer_t), 1,2)
      expect(calculator.instance?(range, {1=>1})).to             eq(true)
      expect(calculator.instance?(range, {1=>1, 2=>2})).to       eq(true)
      expect(calculator.instance?(range, {})).to                 eq(false)
      expect(calculator.instance?(range, {1=>1, 2=>2, 3=>3})).to eq(false)
    end

    it 'should consider collection in length range for array ' do
      range = factory.constrain_size(collection_t, 1,3)
      expect(calculator.instance?(range, [1])).to    eq(true)
      expect(calculator.instance?(range, [1,2,3])).to  eq(true)
      expect(calculator.instance?(range, [])).to     eq(false)
      expect(calculator.instance?(range, [1,2,3,4])).to eq(false)
    end

    it 'should consider collection in length range for hash' do
      range = factory.constrain_size(collection_t, 1,2)
      expect(calculator.instance?(range, {1=>1})).to             eq(true)
      expect(calculator.instance?(range, {1=>1, 2=>2})).to       eq(true)
      expect(calculator.instance?(range, {})).to                 eq(false)
      expect(calculator.instance?(range, {1=>1, 2=>2, 3=>3})).to eq(false)
    end

    it 'should consider string matching enum as instanceof' do
      enum = enum_t('XS', 'S', 'M', 'L', 'XL', '0')
      expect(calculator.instance?(enum, 'XS')).to  eq(true)
      expect(calculator.instance?(enum, 'S')).to   eq(true)
      expect(calculator.instance?(enum, 'XXL')).to eq(false)
      expect(calculator.instance?(enum, '')).to    eq(false)
      expect(calculator.instance?(enum, '0')).to   eq(true)
      expect(calculator.instance?(enum, 0)).to     eq(false)
    end

    it 'should consider array[string] as instance of Array[Enum] when strings are instance of Enum' do
      enum = enum_t('XS', 'S', 'M', 'L', 'XL', '0')
      array = array_t(enum)
      expect(calculator.instance?(array, ['XS', 'S', 'XL'])).to  eq(true)
      expect(calculator.instance?(array, ['XS', 'S', 'XXL'])).to eq(false)
    end

    it 'should consider array[mixed] as instance of Variant[mixed] when mixed types are listed in Variant' do
      enum = enum_t('XS', 'S', 'M', 'L', 'XL')
      sizes = range_t(30, 50)
      array = array_t(variant_t(enum, sizes))
      expect(calculator.instance?(array, ['XS', 'S', 30, 50])).to  eq(true)
      expect(calculator.instance?(array, ['XS', 'S', 'XXL'])).to   eq(false)
      expect(calculator.instance?(array, ['XS', 'S', 29])).to      eq(false)
    end

    it 'should consider array[seq] as instance of Tuple[seq] when elements of seq are instance of' do
      tuple = tuple_t(Integer, String, Float)
      expect(calculator.instance?(tuple, [1, 'a', 3.14])).to       eq(true)
      expect(calculator.instance?(tuple, [1.2, 'a', 3.14])).to     eq(false)
      expect(calculator.instance?(tuple, [1, 1, 3.14])).to         eq(false)
      expect(calculator.instance?(tuple, [1, 'a', 1])).to          eq(false)
    end

    context 'and t is Struct' do
      it 'should consider hash[cont] as instance of Struct[cont-t]' do
        struct = struct_t({'a'=>Integer, 'b'=>String, 'c'=>Float})
        expect(calculator.instance?(struct, {'a'=>1, 'b'=>'a', 'c'=>3.14})).to       eq(true)
        expect(calculator.instance?(struct, {'a'=>1.2, 'b'=>'a', 'c'=>3.14})).to     eq(false)
        expect(calculator.instance?(struct, {'a'=>1, 'b'=>1, 'c'=>3.14})).to         eq(false)
        expect(calculator.instance?(struct, {'a'=>1, 'b'=>'a', 'c'=>1})).to          eq(false)
      end

      it 'should consider empty hash as instance of Struct[x=>Optional[String]]' do
        struct = struct_t({'a'=>optional_t(String)})
        expect(calculator.instance?(struct, {})).to eq(true)
      end

      it 'should consider hash[cont] as instance of Struct[cont-t,optionals]' do
        struct = struct_t({'a'=>Integer, 'b'=>String, 'c'=>optional_t(Float)})
        expect(calculator.instance?(struct, {'a'=>1, 'b'=>'a'})).to eq(true)
      end

      it 'should consider hash[cont] as instance of Struct[cont-t,variants with optionals]' do
        struct = struct_t({'a'=>Integer, 'b'=>String, 'c'=>variant_t(String, optional_t(Float))})
        expect(calculator.instance?(struct, {'a'=>1, 'b'=>'a'})).to eq(true)
      end

      it 'should not consider hash[cont,cont2] as instance of Struct[cont-t]' do
        struct = struct_t({'a'=>Integer, 'b'=>String})
        expect(calculator.instance?(struct, {'a'=>1, 'b'=>'a', 'c'=>'x'})).to eq(false)
      end

      it 'should not consider hash[cont,cont2] as instance of Struct[cont-t,optional[cont3-t]' do
        struct = struct_t({'a'=>Integer, 'b'=>String, 'c'=>optional_t(Float)})
        expect(calculator.instance?(struct, {'a'=>1, 'b'=>'a', 'c'=>'x'})).to eq(false)
      end
    end

    context 'and t is Data' do
      it 'undef should be considered instance of Data' do
        expect(calculator.instance?(data_t, nil)).to eq(true)
      end

      it 'other symbols should not be considered instance of Data' do
        expect(calculator.instance?(data_t, :love)).to eq(false)
      end

      it 'an empty array should be considered instance of Data' do
        expect(calculator.instance?(data_t, [])).to eq(true)
      end

      it 'an empty hash should be considered instance of Data' do
        expect(calculator.instance?(data_t, {})).to eq(true)
      end

      it 'a hash with nil/undef data should be considered instance of Data' do
        expect(calculator.instance?(data_t, {'a' => nil})).to eq(true)
      end

      it 'a hash with nil/default key should not considered instance of Data' do
        expect(calculator.instance?(data_t, {nil => 10})).to eq(false)
        expect(calculator.instance?(data_t, {:default => 10})).to eq(false)
      end

      it 'an array with nil entries should be considered instance of Data' do
        expect(calculator.instance?(data_t, [nil])).to eq(true)
      end

      it 'an array with nil + data entries should be considered instance of Data' do
        expect(calculator.instance?(data_t, [1, nil, 'a'])).to eq(true)
      end
    end

    context "and t is something Callable" do

      it 'a Closure should be considered a Callable' do
        factory = Puppet::Pops::Model::Factory
        params = [factory.PARAM('a')]
        the_block = factory.LAMBDA(params,factory.literal(42))
        the_closure = Puppet::Pops::Evaluator::Closure.new(:fake_evaluator, the_block, :fake_scope)
        expect(calculator.instance?(all_callables_t, the_closure)).to be_truthy
        expect(calculator.instance?(callable_t(object_t), the_closure)).to be_truthy
        expect(calculator.instance?(callable_t(object_t, object_t), the_closure)).to be_falsey
      end

      it 'a Function instance should be considered a Callable' do
        fc = Puppet::Functions.create_function(:foo) do
          dispatch :foo do
            param 'String', :a
          end

          def foo(a)
            a
          end
        end
        f = fc.new(:closure_scope, :loader)
        # Any callable
        expect(calculator.instance?(all_callables_t, f)).to be_truthy
        # Callable[String]
        expect(calculator.instance?(callable_t(String), f)).to be_truthy
      end
    end
  end

  context 'when converting a ruby class' do
    it 'should yield \'PIntegerType\' for Integer, Fixnum, and Bignum' do
      [Integer,Fixnum,Bignum].each do |c|
        expect(calculator.type(c).class).to eq(Puppet::Pops::Types::PIntegerType)
      end
    end

    it 'should yield \'PFloatType\' for Float' do
      expect(calculator.type(Float).class).to eq(Puppet::Pops::Types::PFloatType)
    end

    it 'should yield \'PBooleanType\' for FalseClass and TrueClass' do
      [FalseClass,TrueClass].each do |c|
        expect(calculator.type(c).class).to eq(Puppet::Pops::Types::PBooleanType)
      end
    end

<<<<<<< HEAD
    it 'should yield \'PNilType\' for NilClass' do
      expect(calculator.type(NilClass).class).to eq(Puppet::Pops::Types::PNilType)
=======
    it 'should yield \'PUndefType\' for NilClass' do
      calculator.type(NilClass).class.should == Puppet::Pops::Types::PUndefType
>>>>>>> 03646ef4
    end

    it 'should yield \'PStringType\' for String' do
      expect(calculator.type(String).class).to eq(Puppet::Pops::Types::PStringType)
    end

    it 'should yield \'PRegexpType\' for Regexp' do
      expect(calculator.type(Regexp).class).to eq(Puppet::Pops::Types::PRegexpType)
    end

    it 'should yield \'PArrayType[PDataType]\' for Array' do
      t = calculator.type(Array)
      expect(t.class).to eq(Puppet::Pops::Types::PArrayType)
      expect(t.element_type.class).to eq(Puppet::Pops::Types::PDataType)
    end

    it 'should yield \'PHashType[PScalarType,PDataType]\' for Hash' do
      t = calculator.type(Hash)
      expect(t.class).to eq(Puppet::Pops::Types::PHashType)
      expect(t.key_type.class).to eq(Puppet::Pops::Types::PScalarType)
      expect(t.element_type.class).to eq(Puppet::Pops::Types::PDataType)
    end
  end

  context 'when representing the type as string' do
    it 'should yield \'Type\' for PType' do
      expect(calculator.string(Puppet::Pops::Types::PType.new())).to eq('Type')
    end

    it 'should yield \'Object\' for PAnyType' do
      expect(calculator.string(Puppet::Pops::Types::PAnyType.new())).to eq('Any')
    end

    it 'should yield \'Scalar\' for PScalarType' do
      expect(calculator.string(Puppet::Pops::Types::PScalarType.new())).to eq('Scalar')
    end

    it 'should yield \'Boolean\' for PBooleanType' do
      expect(calculator.string(Puppet::Pops::Types::PBooleanType.new())).to eq('Boolean')
    end

    it 'should yield \'Data\' for PDataType' do
      expect(calculator.string(Puppet::Pops::Types::PDataType.new())).to eq('Data')
    end

    it 'should yield \'Numeric\' for PNumericType' do
      expect(calculator.string(Puppet::Pops::Types::PNumericType.new())).to eq('Numeric')
    end

    it 'should yield \'Integer\' and from/to for PIntegerType' do
      int_T = Puppet::Pops::Types::PIntegerType
      expect(calculator.string(int_T.new())).to eq('Integer')
      int = int_T.new()
      int.from = 1
      int.to = 1
      expect(calculator.string(int)).to eq('Integer[1, 1]')
      int = int_T.new()
      int.from = 1
      int.to = 2
      expect(calculator.string(int)).to eq('Integer[1, 2]')
      int = int_T.new()
      int.from = nil
      int.to = 2
      expect(calculator.string(int)).to eq('Integer[default, 2]')
      int = int_T.new()
      int.from = 2
      int.to = nil
      expect(calculator.string(int)).to eq('Integer[2, default]')
    end

    it 'should yield \'Float\' for PFloatType' do
      expect(calculator.string(Puppet::Pops::Types::PFloatType.new())).to eq('Float')
    end

    it 'should yield \'Regexp\' for PRegexpType' do
      expect(calculator.string(Puppet::Pops::Types::PRegexpType.new())).to eq('Regexp')
    end

    it 'should yield \'Regexp[/pat/]\' for parameterized PRegexpType' do
      t = Puppet::Pops::Types::PRegexpType.new()
      t.pattern = ('a/b')
      expect(calculator.string(Puppet::Pops::Types::PRegexpType.new())).to eq('Regexp')
    end

    it 'should yield \'String\' for PStringType' do
      expect(calculator.string(Puppet::Pops::Types::PStringType.new())).to eq('String')
    end

    it 'should yield \'String\' for PStringType with multiple values' do
      expect(calculator.string(string_t('a', 'b', 'c'))).to eq('String')
    end

    it 'should yield \'String\' and from/to for PStringType' do
      string_T = Puppet::Pops::Types::PStringType
      expect(calculator.string(factory.constrain_size(string_T.new(), 1,1))).to eq('String[1, 1]')
      expect(calculator.string(factory.constrain_size(string_T.new(), 1,2))).to eq('String[1, 2]')
      expect(calculator.string(factory.constrain_size(string_T.new(), :default, 2))).to eq('String[default, 2]')
      expect(calculator.string(factory.constrain_size(string_T.new(), 2, :default))).to eq('String[2, default]')
    end

    it 'should yield \'Array[Integer]\' for PArrayType[PIntegerType]' do
      t = Puppet::Pops::Types::PArrayType.new()
      t.element_type = Puppet::Pops::Types::PIntegerType.new()
      expect(calculator.string(t)).to eq('Array[Integer]')
    end

    it 'should yield \'Collection\' and from/to for PCollectionType' do
      col = collection_t()
      expect(calculator.string(factory.constrain_size(col.copy, 1,1))).to eq('Collection[1, 1]')
      expect(calculator.string(factory.constrain_size(col.copy, 1,2))).to eq('Collection[1, 2]')
      expect(calculator.string(factory.constrain_size(col.copy, :default, 2))).to eq('Collection[default, 2]')
      expect(calculator.string(factory.constrain_size(col.copy, 2, :default))).to eq('Collection[2, default]')
    end

    it 'should yield \'Array\' and from/to for PArrayType' do
      arr = array_t(string_t)
      expect(calculator.string(factory.constrain_size(arr.copy, 1,1))).to eq('Array[String, 1, 1]')
      expect(calculator.string(factory.constrain_size(arr.copy, 1,2))).to eq('Array[String, 1, 2]')
      expect(calculator.string(factory.constrain_size(arr.copy, :default, 2))).to eq('Array[String, default, 2]')
      expect(calculator.string(factory.constrain_size(arr.copy, 2, :default))).to eq('Array[String, 2, default]')
    end

    it 'should yield \'Tuple[Integer]\' for PTupleType[PIntegerType]' do
      t = Puppet::Pops::Types::PTupleType.new()
      t.addTypes(Puppet::Pops::Types::PIntegerType.new())
      expect(calculator.string(t)).to eq('Tuple[Integer]')
    end

    it 'should yield \'Tuple[T, T,..]\' for PTupleType[T, T, ...]' do
      t = Puppet::Pops::Types::PTupleType.new()
      t.addTypes(Puppet::Pops::Types::PIntegerType.new())
      t.addTypes(Puppet::Pops::Types::PIntegerType.new())
      t.addTypes(Puppet::Pops::Types::PStringType.new())
      expect(calculator.string(t)).to eq('Tuple[Integer, Integer, String]')
    end

    it 'should yield \'Tuple\' and from/to for PTupleType' do
      tuple_t = tuple_t(string_t)
      expect(calculator.string(factory.constrain_size(tuple_t.copy, 1,1))).to eq('Tuple[String, 1, 1]')
      expect(calculator.string(factory.constrain_size(tuple_t.copy, 1,2))).to eq('Tuple[String, 1, 2]')
      expect(calculator.string(factory.constrain_size(tuple_t.copy, :default, 2))).to eq('Tuple[String, default, 2]')
      expect(calculator.string(factory.constrain_size(tuple_t.copy, 2, :default))).to eq('Tuple[String, 2, default]')
    end

    it 'should yield \'Struct\' and details for PStructType' do
      struct_t = struct_t({'a'=>Integer, 'b'=>String})
      expect(calculator.string(struct_t)).to eq("Struct[{'a'=>Integer, 'b'=>String}]")
      struct_t = struct_t({})
      expect(calculator.string(struct_t)).to eq("Struct")
    end

    it 'should yield \'Hash[String, Integer]\' for PHashType[PStringType, PIntegerType]' do
      t = Puppet::Pops::Types::PHashType.new()
      t.key_type = Puppet::Pops::Types::PStringType.new()
      t.element_type = Puppet::Pops::Types::PIntegerType.new()
      expect(calculator.string(t)).to eq('Hash[String, Integer]')
    end

    it 'should yield \'Hash\' and from/to for PHashType' do
      hsh = hash_t(string_t, string_t)
      expect(calculator.string(factory.constrain_size(hsh.copy, 1,1))).to eq('Hash[String, String, 1, 1]')
      expect(calculator.string(factory.constrain_size(hsh.copy, 1,2))).to eq('Hash[String, String, 1, 2]')
      expect(calculator.string(factory.constrain_size(hsh.copy, :default, 2))).to eq('Hash[String, String, default, 2]')
      expect(calculator.string(factory.constrain_size(hsh.copy, 2, :default))).to eq('Hash[String, String, 2, default]')
    end

    it "should yield 'Class' for a PHostClassType" do
      t = Puppet::Pops::Types::PHostClassType.new()
      expect(calculator.string(t)).to eq('Class')
    end

    it "should yield 'Class[x]' for a PHostClassType[x]" do
      t = Puppet::Pops::Types::PHostClassType.new()
      t.class_name = 'x'
      expect(calculator.string(t)).to eq('Class[x]')
    end

    it "should yield 'Resource' for a PResourceType" do
      t = Puppet::Pops::Types::PResourceType.new()
      expect(calculator.string(t)).to eq('Resource')
    end

    it 'should yield \'File\' for a PResourceType[\'File\']' do
      t = Puppet::Pops::Types::PResourceType.new()
      t.type_name = 'File'
      expect(calculator.string(t)).to eq('File')
    end

    it "should yield 'File['/tmp/foo']' for a PResourceType['File', '/tmp/foo']" do
      t = Puppet::Pops::Types::PResourceType.new()
      t.type_name = 'File'
      t.title = '/tmp/foo'
      expect(calculator.string(t)).to eq("File['/tmp/foo']")
    end

    it "should yield 'Enum[s,...]' for a PEnumType[s,...]" do
      t = enum_t('a', 'b', 'c')
      expect(calculator.string(t)).to eq("Enum['a', 'b', 'c']")
    end

    it "should yield 'Pattern[/pat/,...]' for a PPatternType['pat',...]" do
      t = pattern_t('a')
      t2 = pattern_t('a', 'b', 'c')
      expect(calculator.string(t)).to eq("Pattern[/a/]")
      expect(calculator.string(t2)).to eq("Pattern[/a/, /b/, /c/]")
    end

    it "should escape special characters in the string for a PPatternType['pat',...]" do
      t = pattern_t('a/b')
      expect(calculator.string(t)).to eq("Pattern[/a\\/b/]")
    end

    it "should yield 'Variant[t1,t2,...]' for a PVariantType[t1, t2,...]" do
      t1 = string_t()
      t2 = integer_t()
      t3 = pattern_t('a')
      t = variant_t(t1, t2, t3)
      expect(calculator.string(t)).to eq("Variant[String, Integer, Pattern[/a/]]")
    end

    it "should yield 'Callable' for generic callable" do
      expect(calculator.string(all_callables_t)).to eql("Callable")
    end

    it "should yield 'Callable[0,0]' for callable without params" do
      expect(calculator.string(callable_t)).to eql("Callable[0, 0]")
    end

    it "should yield 'Callable[t,t]' for callable with typed parameters" do
      expect(calculator.string(callable_t(String, Integer))).to eql("Callable[String, Integer]")
    end

    it "should yield 'Callable[t,min,max]' for callable with size constraint (infinite max)" do
      expect(calculator.string(callable_t(String, 0))).to eql("Callable[String, 0, default]")
    end

    it "should yield 'Callable[t,min,max]' for callable with size constraint (capped max)" do
      expect(calculator.string(callable_t(String, 0, 3))).to eql("Callable[String, 0, 3]")
    end

    it "should yield 'Callable[min,max]' callable with size > 0" do
      expect(calculator.string(callable_t(0, 0))).to eql("Callable[0, 0]")
      expect(calculator.string(callable_t(0, 1))).to eql("Callable[0, 1]")
      expect(calculator.string(callable_t(0, :default))).to eql("Callable[0, default]")
    end

    it "should yield 'Callable[Callable]' for callable with block" do
      expect(calculator.string(callable_t(all_callables_t))).to eql("Callable[0, 0, Callable]")
      expect(calculator.string(callable_t(string_t, all_callables_t))).to eql("Callable[String, Callable]")
      expect(calculator.string(callable_t(string_t, 1,1, all_callables_t))).to eql("Callable[String, 1, 1, Callable]")
    end

    it "should yield Unit for a Unit type" do
      expect(calculator.string(unit_t)).to eql('Unit')
    end
  end

  context 'when processing meta type' do
    it 'should infer PType as the type of all other types' do
      ptype = Puppet::Pops::Types::PType
<<<<<<< HEAD
      expect(calculator.infer(Puppet::Pops::Types::PNilType.new()       ).is_a?(ptype)).to eq(true)
      expect(calculator.infer(Puppet::Pops::Types::PDataType.new()      ).is_a?(ptype)).to eq(true)
      expect(calculator.infer(Puppet::Pops::Types::PScalarType.new()   ).is_a?(ptype)).to eq(true)
      expect(calculator.infer(Puppet::Pops::Types::PStringType.new()    ).is_a?(ptype)).to eq(true)
      expect(calculator.infer(Puppet::Pops::Types::PNumericType.new()   ).is_a?(ptype)).to eq(true)
      expect(calculator.infer(Puppet::Pops::Types::PIntegerType.new()   ).is_a?(ptype)).to eq(true)
      expect(calculator.infer(Puppet::Pops::Types::PFloatType.new()     ).is_a?(ptype)).to eq(true)
      expect(calculator.infer(Puppet::Pops::Types::PRegexpType.new()   ).is_a?(ptype)).to eq(true)
      expect(calculator.infer(Puppet::Pops::Types::PBooleanType.new()   ).is_a?(ptype)).to eq(true)
      expect(calculator.infer(Puppet::Pops::Types::PCollectionType.new()).is_a?(ptype)).to eq(true)
      expect(calculator.infer(Puppet::Pops::Types::PArrayType.new()     ).is_a?(ptype)).to eq(true)
      expect(calculator.infer(Puppet::Pops::Types::PHashType.new()      ).is_a?(ptype)).to eq(true)
      expect(calculator.infer(Puppet::Pops::Types::PRuntimeType.new()   ).is_a?(ptype)).to eq(true)
      expect(calculator.infer(Puppet::Pops::Types::PHostClassType.new() ).is_a?(ptype)).to eq(true)
      expect(calculator.infer(Puppet::Pops::Types::PResourceType.new()  ).is_a?(ptype)).to eq(true)
      expect(calculator.infer(Puppet::Pops::Types::PEnumType.new()      ).is_a?(ptype)).to eq(true)
      expect(calculator.infer(Puppet::Pops::Types::PPatternType.new()   ).is_a?(ptype)).to eq(true)
      expect(calculator.infer(Puppet::Pops::Types::PVariantType.new()   ).is_a?(ptype)).to eq(true)
      expect(calculator.infer(Puppet::Pops::Types::PTupleType.new()     ).is_a?(ptype)).to eq(true)
      expect(calculator.infer(Puppet::Pops::Types::POptionalType.new()  ).is_a?(ptype)).to eq(true)
      expect(calculator.infer(Puppet::Pops::Types::PCallableType.new()  ).is_a?(ptype)).to eq(true)
=======
      calculator.infer(Puppet::Pops::Types::PUndefType.new()       ).is_a?(ptype).should() == true
      calculator.infer(Puppet::Pops::Types::PDataType.new()      ).is_a?(ptype).should() == true
      calculator.infer(Puppet::Pops::Types::PScalarType.new()   ).is_a?(ptype).should() == true
      calculator.infer(Puppet::Pops::Types::PStringType.new()    ).is_a?(ptype).should() == true
      calculator.infer(Puppet::Pops::Types::PNumericType.new()   ).is_a?(ptype).should() == true
      calculator.infer(Puppet::Pops::Types::PIntegerType.new()   ).is_a?(ptype).should() == true
      calculator.infer(Puppet::Pops::Types::PFloatType.new()     ).is_a?(ptype).should() == true
      calculator.infer(Puppet::Pops::Types::PRegexpType.new()   ).is_a?(ptype).should() == true
      calculator.infer(Puppet::Pops::Types::PBooleanType.new()   ).is_a?(ptype).should() == true
      calculator.infer(Puppet::Pops::Types::PCollectionType.new()).is_a?(ptype).should() == true
      calculator.infer(Puppet::Pops::Types::PArrayType.new()     ).is_a?(ptype).should() == true
      calculator.infer(Puppet::Pops::Types::PHashType.new()      ).is_a?(ptype).should() == true
      calculator.infer(Puppet::Pops::Types::PRuntimeType.new()   ).is_a?(ptype).should() == true
      calculator.infer(Puppet::Pops::Types::PHostClassType.new() ).is_a?(ptype).should() == true
      calculator.infer(Puppet::Pops::Types::PResourceType.new()  ).is_a?(ptype).should() == true
      calculator.infer(Puppet::Pops::Types::PEnumType.new()      ).is_a?(ptype).should() == true
      calculator.infer(Puppet::Pops::Types::PPatternType.new()   ).is_a?(ptype).should() == true
      calculator.infer(Puppet::Pops::Types::PVariantType.new()   ).is_a?(ptype).should() == true
      calculator.infer(Puppet::Pops::Types::PTupleType.new()     ).is_a?(ptype).should() == true
      calculator.infer(Puppet::Pops::Types::POptionalType.new()  ).is_a?(ptype).should() == true
      calculator.infer(Puppet::Pops::Types::PCallableType.new()  ).is_a?(ptype).should() == true
>>>>>>> 03646ef4
    end

    it 'should infer PType as the type of all other types' do
      ptype = Puppet::Pops::Types::PType
<<<<<<< HEAD
      expect(calculator.string(calculator.infer(Puppet::Pops::Types::PNilType.new()       ))).to eq("Type[Undef]")
      expect(calculator.string(calculator.infer(Puppet::Pops::Types::PDataType.new()      ))).to eq("Type[Data]")
      expect(calculator.string(calculator.infer(Puppet::Pops::Types::PScalarType.new()   ))).to eq("Type[Scalar]")
      expect(calculator.string(calculator.infer(Puppet::Pops::Types::PStringType.new()    ))).to eq("Type[String]")
      expect(calculator.string(calculator.infer(Puppet::Pops::Types::PNumericType.new()   ))).to eq("Type[Numeric]")
      expect(calculator.string(calculator.infer(Puppet::Pops::Types::PIntegerType.new()   ))).to eq("Type[Integer]")
      expect(calculator.string(calculator.infer(Puppet::Pops::Types::PFloatType.new()     ))).to eq("Type[Float]")
      expect(calculator.string(calculator.infer(Puppet::Pops::Types::PRegexpType.new()    ))).to eq("Type[Regexp]")
      expect(calculator.string(calculator.infer(Puppet::Pops::Types::PBooleanType.new()   ))).to eq("Type[Boolean]")
      expect(calculator.string(calculator.infer(Puppet::Pops::Types::PCollectionType.new()))).to eq("Type[Collection]")
      expect(calculator.string(calculator.infer(Puppet::Pops::Types::PArrayType.new()     ))).to eq("Type[Array[?]]")
      expect(calculator.string(calculator.infer(Puppet::Pops::Types::PHashType.new()      ))).to eq("Type[Hash[?, ?]]")
      expect(calculator.string(calculator.infer(Puppet::Pops::Types::PRuntimeType.new()   ))).to eq("Type[Runtime[?, ?]]")
      expect(calculator.string(calculator.infer(Puppet::Pops::Types::PHostClassType.new() ))).to eq("Type[Class]")
      expect(calculator.string(calculator.infer(Puppet::Pops::Types::PResourceType.new()  ))).to eq("Type[Resource]")
      expect(calculator.string(calculator.infer(Puppet::Pops::Types::PEnumType.new()      ))).to eq("Type[Enum]")
      expect(calculator.string(calculator.infer(Puppet::Pops::Types::PVariantType.new()   ))).to eq("Type[Variant]")
      expect(calculator.string(calculator.infer(Puppet::Pops::Types::PPatternType.new()   ))).to eq("Type[Pattern]")
      expect(calculator.string(calculator.infer(Puppet::Pops::Types::PTupleType.new()     ))).to eq("Type[Tuple]")
      expect(calculator.string(calculator.infer(Puppet::Pops::Types::POptionalType.new()  ))).to eq("Type[Optional]")
      expect(calculator.string(calculator.infer(Puppet::Pops::Types::PCallableType.new()  ))).to eq("Type[Callable]")

      expect(calculator.infer(Puppet::Pops::Types::PResourceType.new(:type_name => 'foo::fee::fum')).to_s).to eq("Type[Foo::Fee::Fum]")
      expect(calculator.string(calculator.infer(Puppet::Pops::Types::PResourceType.new(:type_name => 'foo::fee::fum')))).to eq("Type[Foo::Fee::Fum]")
      expect(calculator.infer(Puppet::Pops::Types::PResourceType.new(:type_name => 'Foo::Fee::Fum')).to_s).to eq("Type[Foo::Fee::Fum]")
=======
      calculator.string(calculator.infer(Puppet::Pops::Types::PUndefType.new()       )).should == "Type[Undef]"
      calculator.string(calculator.infer(Puppet::Pops::Types::PDataType.new()      )).should == "Type[Data]"
      calculator.string(calculator.infer(Puppet::Pops::Types::PScalarType.new()   )).should == "Type[Scalar]"
      calculator.string(calculator.infer(Puppet::Pops::Types::PStringType.new()    )).should == "Type[String]"
      calculator.string(calculator.infer(Puppet::Pops::Types::PNumericType.new()   )).should == "Type[Numeric]"
      calculator.string(calculator.infer(Puppet::Pops::Types::PIntegerType.new()   )).should == "Type[Integer]"
      calculator.string(calculator.infer(Puppet::Pops::Types::PFloatType.new()     )).should == "Type[Float]"
      calculator.string(calculator.infer(Puppet::Pops::Types::PRegexpType.new()    )).should == "Type[Regexp]"
      calculator.string(calculator.infer(Puppet::Pops::Types::PBooleanType.new()   )).should == "Type[Boolean]"
      calculator.string(calculator.infer(Puppet::Pops::Types::PCollectionType.new())).should == "Type[Collection]"
      calculator.string(calculator.infer(Puppet::Pops::Types::PArrayType.new()     )).should == "Type[Array[?]]"
      calculator.string(calculator.infer(Puppet::Pops::Types::PHashType.new()      )).should == "Type[Hash[?, ?]]"
      calculator.string(calculator.infer(Puppet::Pops::Types::PRuntimeType.new()   )).should == "Type[Runtime[?, ?]]"
      calculator.string(calculator.infer(Puppet::Pops::Types::PHostClassType.new() )).should == "Type[Class]"
      calculator.string(calculator.infer(Puppet::Pops::Types::PResourceType.new()  )).should == "Type[Resource]"
      calculator.string(calculator.infer(Puppet::Pops::Types::PEnumType.new()      )).should == "Type[Enum]"
      calculator.string(calculator.infer(Puppet::Pops::Types::PVariantType.new()   )).should == "Type[Variant]"
      calculator.string(calculator.infer(Puppet::Pops::Types::PPatternType.new()   )).should == "Type[Pattern]"
      calculator.string(calculator.infer(Puppet::Pops::Types::PTupleType.new()     )).should == "Type[Tuple]"
      calculator.string(calculator.infer(Puppet::Pops::Types::POptionalType.new()  )).should == "Type[Optional]"
      calculator.string(calculator.infer(Puppet::Pops::Types::PCallableType.new()  )).should == "Type[Callable]"

      calculator.infer(Puppet::Pops::Types::PResourceType.new(:type_name => 'foo::fee::fum')).to_s.should == "Type[Foo::Fee::Fum]"
      calculator.string(calculator.infer(Puppet::Pops::Types::PResourceType.new(:type_name => 'foo::fee::fum'))).should == "Type[Foo::Fee::Fum]"
      calculator.infer(Puppet::Pops::Types::PResourceType.new(:type_name => 'Foo::Fee::Fum')).to_s.should == "Type[Foo::Fee::Fum]"
>>>>>>> 03646ef4
    end

    it "computes the common type of PType's type parameter" do
      int_t    = Puppet::Pops::Types::PIntegerType.new()
      string_t = Puppet::Pops::Types::PStringType.new()
      expect(calculator.string(calculator.infer([int_t]))).to eq("Array[Type[Integer], 1, 1]")
      expect(calculator.string(calculator.infer([int_t, string_t]))).to eq("Array[Type[Scalar], 2, 2]")
    end

    it 'should infer PType as the type of ruby classes' do
      class Foo
      end
      [Object, Numeric, Integer, Fixnum, Bignum, Float, String, Regexp, Array, Hash, Foo].each do |c|
        expect(calculator.infer(c).is_a?(Puppet::Pops::Types::PType)).to eq(true)
      end
    end

    it 'should infer PType as the type of PType (meta regression short-circuit)' do
      expect(calculator.infer(Puppet::Pops::Types::PType.new()).is_a?(Puppet::Pops::Types::PType)).to eq(true)
    end

    it 'computes instance? to be true if parameterized and type match' do
      int_t    = Puppet::Pops::Types::PIntegerType.new()
      type_t   = Puppet::Pops::Types::TypeFactory.type_type(int_t)
      type_type_t   = Puppet::Pops::Types::TypeFactory.type_type(type_t)
      expect(calculator.instance?(type_type_t, type_t)).to eq(true)
    end

    it 'computes instance? to be false if parameterized and type do not match' do
      int_t    = Puppet::Pops::Types::PIntegerType.new()
      string_t = Puppet::Pops::Types::PStringType.new()
      type_t   = Puppet::Pops::Types::TypeFactory.type_type(int_t)
      type_t2   = Puppet::Pops::Types::TypeFactory.type_type(string_t)
      type_type_t   = Puppet::Pops::Types::TypeFactory.type_type(type_t)
      # i.e. Type[Integer] =~ Type[Type[Integer]] # false
      expect(calculator.instance?(type_type_t, type_t2)).to eq(false)
    end

    it 'computes instance? to be true if unparameterized and matched against a type[?]' do
      int_t    = Puppet::Pops::Types::PIntegerType.new()
      type_t   = Puppet::Pops::Types::TypeFactory.type_type(int_t)
      expect(calculator.instance?(Puppet::Pops::Types::PType.new, type_t)).to eq(true)
    end
  end

  context "when asking for an enumerable " do
    it "should produce an enumerable for an Integer range that is not infinite" do
      t = Puppet::Pops::Types::PIntegerType.new()
      t.from = 1
      t.to = 10
      expect(calculator.enumerable(t).respond_to?(:each)).to eq(true)
    end

    it "should not produce an enumerable for an Integer range that has an infinite side" do
      t = Puppet::Pops::Types::PIntegerType.new()
      t.from = nil
      t.to = 10
      expect(calculator.enumerable(t)).to eq(nil)

      t = Puppet::Pops::Types::PIntegerType.new()
      t.from = 1
      t.to = nil
      expect(calculator.enumerable(t)).to eq(nil)
    end

    it "all but Integer range are not enumerable" do
      [Object, Numeric, Float, String, Regexp, Array, Hash].each do |t|
        expect(calculator.enumerable(calculator.type(t))).to eq(nil)
      end
    end
  end

  context "when dealing with different types of inference" do
    it "an instance specific inference is produced by infer" do
      expect(calculator.infer(['a','b']).element_type.values).to eq(['a', 'b'])
    end

    it "a generic inference is produced using infer_generic" do
      expect(calculator.infer_generic(['a','b']).element_type.values).to eq([])
    end

    it "a generic result is created by generalize! given an instance specific result for an Array" do
      generic = calculator.infer(['a','b'])
      expect(generic.element_type.values).to eq(['a', 'b'])
      calculator.generalize!(generic)
      expect(generic.element_type.values).to eq([])
    end

    it "a generic result is created by generalize! given an instance specific result for a Hash" do
      generic = calculator.infer({'a' =>1,'b' => 2})
      expect(generic.key_type.values.sort).to eq(['a', 'b'])
      expect(generic.element_type.from).to eq(1)
      expect(generic.element_type.to).to eq(2)
      calculator.generalize!(generic)
      expect(generic.key_type.values).to eq([])
      expect(generic.element_type.from).to eq(nil)
      expect(generic.element_type.to).to eq(nil)
    end

    it "does not reduce by combining types when using infer_set" do
      element_type = calculator.infer(['a','b',1,2]).element_type
      expect(element_type.class).to eq(Puppet::Pops::Types::PScalarType)
      inferred_type = calculator.infer_set(['a','b',1,2])
      expect(inferred_type.class).to eq(Puppet::Pops::Types::PTupleType)
      element_types = inferred_type.types
      expect(element_types[0].class).to eq(Puppet::Pops::Types::PStringType)
      expect(element_types[1].class).to eq(Puppet::Pops::Types::PStringType)
      expect(element_types[2].class).to eq(Puppet::Pops::Types::PIntegerType)
      expect(element_types[3].class).to eq(Puppet::Pops::Types::PIntegerType)
    end

    it "does not reduce by combining types when using infer_set and values are undef" do
      element_type = calculator.infer(['a',nil]).element_type
      expect(element_type.class).to eq(Puppet::Pops::Types::PStringType)
      inferred_type = calculator.infer_set(['a',nil])
      expect(inferred_type.class).to eq(Puppet::Pops::Types::PTupleType)
      element_types = inferred_type.types
<<<<<<< HEAD
      expect(element_types[0].class).to eq(Puppet::Pops::Types::PStringType)
      expect(element_types[1].class).to eq(Puppet::Pops::Types::PNilType)
=======
      element_types[0].class.should == Puppet::Pops::Types::PStringType
      element_types[1].class.should == Puppet::Pops::Types::PUndefType
>>>>>>> 03646ef4
    end
  end

  context 'when determening callability' do
    context 'and given is exact' do
      it 'with callable' do
        required = callable_t(string_t)
        given = callable_t(string_t)
        expect(calculator.callable?(required, given)).to eq(true)
      end

      it 'with args tuple' do
        required = callable_t(string_t)
        given = tuple_t(string_t)
        expect(calculator.callable?(required, given)).to eq(true)
      end

      it 'with args tuple having a block' do
        required = callable_t(string_t, callable_t(string_t))
        given = tuple_t(string_t, callable_t(string_t))
        expect(calculator.callable?(required, given)).to eq(true)
      end

      it 'with args array' do
        required = callable_t(string_t)
        given = array_t(string_t)
        factory.constrain_size(given, 1, 1)
        expect(calculator.callable?(required, given)).to eq(true)
      end
    end

    context 'and given is more generic' do
      it 'with callable' do
        required = callable_t(string_t)
        given = callable_t(object_t)
        expect(calculator.callable?(required, given)).to eq(true)
      end

      it 'with args tuple' do
        required = callable_t(string_t)
        given = tuple_t(object_t)
        expect(calculator.callable?(required, given)).to eq(false)
      end

      it 'with args tuple having a block' do
        required = callable_t(string_t, callable_t(string_t))
        given = tuple_t(string_t, callable_t(object_t))
        expect(calculator.callable?(required, given)).to eq(true)
      end

      it 'with args tuple having a block with captures rest' do
        required = callable_t(string_t, callable_t(string_t))
        given = tuple_t(string_t, callable_t(object_t, 0, :default))
        expect(calculator.callable?(required, given)).to eq(true)
      end
    end

    context 'and given is more specific' do
      it 'with callable' do
        required = callable_t(object_t)
        given = callable_t(string_t)
        expect(calculator.callable?(required, given)).to eq(false)
      end

      it 'with args tuple' do
        required = callable_t(object_t)
        given = tuple_t(string_t)
        expect(calculator.callable?(required, given)).to eq(true)
      end

      it 'with args tuple having a block' do
        required = callable_t(string_t, callable_t(object_t))
        given = tuple_t(string_t, callable_t(string_t))
        expect(calculator.callable?(required, given)).to eq(false)
      end

      it 'with args tuple having a block with captures rest' do
        required = callable_t(string_t, callable_t(object_t))
        given = tuple_t(string_t, callable_t(string_t, 0, :default))
        expect(calculator.callable?(required, given)).to eq(false)
      end
    end
  end

  matcher :be_assignable_to do |type|
    calc = Puppet::Pops::Types::TypeCalculator.new

    match do |actual|
      calc.assignable?(type, actual)
    end

    failure_message do |actual|
      "#{calc.string(actual)} should be assignable to #{calc.string(type)}"
    end

    failure_message_when_negated do |actual|
      "#{calc.string(actual)} is assignable to #{calc.string(type)} when it should not"
    end
  end

end<|MERGE_RESOLUTION|>--- conflicted
+++ resolved
@@ -231,13 +231,8 @@
       expect(calculator.infer(/^a regular expression$/).class).to eq(Puppet::Pops::Types::PRegexpType)
     end
 
-<<<<<<< HEAD
-    it 'nil translates to PNilType' do
-      expect(calculator.infer(nil).class).to eq(Puppet::Pops::Types::PNilType)
-=======
     it 'nil translates to PUndefType' do
-      calculator.infer(nil).class.should == Puppet::Pops::Types::PUndefType
->>>>>>> 03646ef4
+      expect(calculator.infer(nil).class).to eq(Puppet::Pops::Types::PUndefType)
     end
 
     it ':undef translates to PRuntimeType' do
@@ -1217,15 +1212,9 @@
     include_context "types_setup"
 
     it 'should consider undef to be instance of Any, NilType, and optional' do
-<<<<<<< HEAD
-      expect(calculator.instance?(Puppet::Pops::Types::PNilType.new(), nil)).to    eq(true)
+      expect(calculator.instance?(Puppet::Pops::Types::PUndefType.new(), nil)).to    eq(true)
       expect(calculator.instance?(Puppet::Pops::Types::PAnyType.new(), nil)).to eq(true)
       expect(calculator.instance?(Puppet::Pops::Types::POptionalType.new(), nil)).to eq(true)
-=======
-      calculator.instance?(Puppet::Pops::Types::PUndefType.new(), nil).should    == true
-      calculator.instance?(Puppet::Pops::Types::PAnyType.new(), nil).should == true
-      calculator.instance?(Puppet::Pops::Types::POptionalType.new(), nil).should == true
->>>>>>> 03646ef4
     end
 
     it 'all types should be (ruby) instance of PAnyType' do
@@ -1476,13 +1465,8 @@
       end
     end
 
-<<<<<<< HEAD
-    it 'should yield \'PNilType\' for NilClass' do
-      expect(calculator.type(NilClass).class).to eq(Puppet::Pops::Types::PNilType)
-=======
     it 'should yield \'PUndefType\' for NilClass' do
-      calculator.type(NilClass).class.should == Puppet::Pops::Types::PUndefType
->>>>>>> 03646ef4
+      expect(calculator.type(NilClass).class).to eq(Puppet::Pops::Types::PUndefType)
     end
 
     it 'should yield \'PStringType\' for String' do
@@ -1743,8 +1727,7 @@
   context 'when processing meta type' do
     it 'should infer PType as the type of all other types' do
       ptype = Puppet::Pops::Types::PType
-<<<<<<< HEAD
-      expect(calculator.infer(Puppet::Pops::Types::PNilType.new()       ).is_a?(ptype)).to eq(true)
+      expect(calculator.infer(Puppet::Pops::Types::PUndefType.new()       ).is_a?(ptype)).to eq(true)
       expect(calculator.infer(Puppet::Pops::Types::PDataType.new()      ).is_a?(ptype)).to eq(true)
       expect(calculator.infer(Puppet::Pops::Types::PScalarType.new()   ).is_a?(ptype)).to eq(true)
       expect(calculator.infer(Puppet::Pops::Types::PStringType.new()    ).is_a?(ptype)).to eq(true)
@@ -1765,35 +1748,11 @@
       expect(calculator.infer(Puppet::Pops::Types::PTupleType.new()     ).is_a?(ptype)).to eq(true)
       expect(calculator.infer(Puppet::Pops::Types::POptionalType.new()  ).is_a?(ptype)).to eq(true)
       expect(calculator.infer(Puppet::Pops::Types::PCallableType.new()  ).is_a?(ptype)).to eq(true)
-=======
-      calculator.infer(Puppet::Pops::Types::PUndefType.new()       ).is_a?(ptype).should() == true
-      calculator.infer(Puppet::Pops::Types::PDataType.new()      ).is_a?(ptype).should() == true
-      calculator.infer(Puppet::Pops::Types::PScalarType.new()   ).is_a?(ptype).should() == true
-      calculator.infer(Puppet::Pops::Types::PStringType.new()    ).is_a?(ptype).should() == true
-      calculator.infer(Puppet::Pops::Types::PNumericType.new()   ).is_a?(ptype).should() == true
-      calculator.infer(Puppet::Pops::Types::PIntegerType.new()   ).is_a?(ptype).should() == true
-      calculator.infer(Puppet::Pops::Types::PFloatType.new()     ).is_a?(ptype).should() == true
-      calculator.infer(Puppet::Pops::Types::PRegexpType.new()   ).is_a?(ptype).should() == true
-      calculator.infer(Puppet::Pops::Types::PBooleanType.new()   ).is_a?(ptype).should() == true
-      calculator.infer(Puppet::Pops::Types::PCollectionType.new()).is_a?(ptype).should() == true
-      calculator.infer(Puppet::Pops::Types::PArrayType.new()     ).is_a?(ptype).should() == true
-      calculator.infer(Puppet::Pops::Types::PHashType.new()      ).is_a?(ptype).should() == true
-      calculator.infer(Puppet::Pops::Types::PRuntimeType.new()   ).is_a?(ptype).should() == true
-      calculator.infer(Puppet::Pops::Types::PHostClassType.new() ).is_a?(ptype).should() == true
-      calculator.infer(Puppet::Pops::Types::PResourceType.new()  ).is_a?(ptype).should() == true
-      calculator.infer(Puppet::Pops::Types::PEnumType.new()      ).is_a?(ptype).should() == true
-      calculator.infer(Puppet::Pops::Types::PPatternType.new()   ).is_a?(ptype).should() == true
-      calculator.infer(Puppet::Pops::Types::PVariantType.new()   ).is_a?(ptype).should() == true
-      calculator.infer(Puppet::Pops::Types::PTupleType.new()     ).is_a?(ptype).should() == true
-      calculator.infer(Puppet::Pops::Types::POptionalType.new()  ).is_a?(ptype).should() == true
-      calculator.infer(Puppet::Pops::Types::PCallableType.new()  ).is_a?(ptype).should() == true
->>>>>>> 03646ef4
     end
 
     it 'should infer PType as the type of all other types' do
       ptype = Puppet::Pops::Types::PType
-<<<<<<< HEAD
-      expect(calculator.string(calculator.infer(Puppet::Pops::Types::PNilType.new()       ))).to eq("Type[Undef]")
+      expect(calculator.string(calculator.infer(Puppet::Pops::Types::PUndefType.new()       ))).to eq("Type[Undef]")
       expect(calculator.string(calculator.infer(Puppet::Pops::Types::PDataType.new()      ))).to eq("Type[Data]")
       expect(calculator.string(calculator.infer(Puppet::Pops::Types::PScalarType.new()   ))).to eq("Type[Scalar]")
       expect(calculator.string(calculator.infer(Puppet::Pops::Types::PStringType.new()    ))).to eq("Type[String]")
@@ -1818,33 +1777,6 @@
       expect(calculator.infer(Puppet::Pops::Types::PResourceType.new(:type_name => 'foo::fee::fum')).to_s).to eq("Type[Foo::Fee::Fum]")
       expect(calculator.string(calculator.infer(Puppet::Pops::Types::PResourceType.new(:type_name => 'foo::fee::fum')))).to eq("Type[Foo::Fee::Fum]")
       expect(calculator.infer(Puppet::Pops::Types::PResourceType.new(:type_name => 'Foo::Fee::Fum')).to_s).to eq("Type[Foo::Fee::Fum]")
-=======
-      calculator.string(calculator.infer(Puppet::Pops::Types::PUndefType.new()       )).should == "Type[Undef]"
-      calculator.string(calculator.infer(Puppet::Pops::Types::PDataType.new()      )).should == "Type[Data]"
-      calculator.string(calculator.infer(Puppet::Pops::Types::PScalarType.new()   )).should == "Type[Scalar]"
-      calculator.string(calculator.infer(Puppet::Pops::Types::PStringType.new()    )).should == "Type[String]"
-      calculator.string(calculator.infer(Puppet::Pops::Types::PNumericType.new()   )).should == "Type[Numeric]"
-      calculator.string(calculator.infer(Puppet::Pops::Types::PIntegerType.new()   )).should == "Type[Integer]"
-      calculator.string(calculator.infer(Puppet::Pops::Types::PFloatType.new()     )).should == "Type[Float]"
-      calculator.string(calculator.infer(Puppet::Pops::Types::PRegexpType.new()    )).should == "Type[Regexp]"
-      calculator.string(calculator.infer(Puppet::Pops::Types::PBooleanType.new()   )).should == "Type[Boolean]"
-      calculator.string(calculator.infer(Puppet::Pops::Types::PCollectionType.new())).should == "Type[Collection]"
-      calculator.string(calculator.infer(Puppet::Pops::Types::PArrayType.new()     )).should == "Type[Array[?]]"
-      calculator.string(calculator.infer(Puppet::Pops::Types::PHashType.new()      )).should == "Type[Hash[?, ?]]"
-      calculator.string(calculator.infer(Puppet::Pops::Types::PRuntimeType.new()   )).should == "Type[Runtime[?, ?]]"
-      calculator.string(calculator.infer(Puppet::Pops::Types::PHostClassType.new() )).should == "Type[Class]"
-      calculator.string(calculator.infer(Puppet::Pops::Types::PResourceType.new()  )).should == "Type[Resource]"
-      calculator.string(calculator.infer(Puppet::Pops::Types::PEnumType.new()      )).should == "Type[Enum]"
-      calculator.string(calculator.infer(Puppet::Pops::Types::PVariantType.new()   )).should == "Type[Variant]"
-      calculator.string(calculator.infer(Puppet::Pops::Types::PPatternType.new()   )).should == "Type[Pattern]"
-      calculator.string(calculator.infer(Puppet::Pops::Types::PTupleType.new()     )).should == "Type[Tuple]"
-      calculator.string(calculator.infer(Puppet::Pops::Types::POptionalType.new()  )).should == "Type[Optional]"
-      calculator.string(calculator.infer(Puppet::Pops::Types::PCallableType.new()  )).should == "Type[Callable]"
-
-      calculator.infer(Puppet::Pops::Types::PResourceType.new(:type_name => 'foo::fee::fum')).to_s.should == "Type[Foo::Fee::Fum]"
-      calculator.string(calculator.infer(Puppet::Pops::Types::PResourceType.new(:type_name => 'foo::fee::fum'))).should == "Type[Foo::Fee::Fum]"
-      calculator.infer(Puppet::Pops::Types::PResourceType.new(:type_name => 'Foo::Fee::Fum')).to_s.should == "Type[Foo::Fee::Fum]"
->>>>>>> 03646ef4
     end
 
     it "computes the common type of PType's type parameter" do
@@ -1962,13 +1894,8 @@
       inferred_type = calculator.infer_set(['a',nil])
       expect(inferred_type.class).to eq(Puppet::Pops::Types::PTupleType)
       element_types = inferred_type.types
-<<<<<<< HEAD
       expect(element_types[0].class).to eq(Puppet::Pops::Types::PStringType)
-      expect(element_types[1].class).to eq(Puppet::Pops::Types::PNilType)
-=======
-      element_types[0].class.should == Puppet::Pops::Types::PStringType
-      element_types[1].class.should == Puppet::Pops::Types::PUndefType
->>>>>>> 03646ef4
+      expect(element_types[1].class).to eq(Puppet::Pops::Types::PUndefType)
     end
   end
 
