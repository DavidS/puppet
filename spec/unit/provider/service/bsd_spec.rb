--- conflicted
+++ resolved
@@ -5,21 +5,12 @@
   let(:provider_class) { Puppet::Type.type(:service).provider(:bsd) }
 
   before :each do
-<<<<<<< HEAD
-    Puppet::Type.type(:service).stubs(:defaultprovider).returns provider_class
-    Facter.stubs(:value).with(:operatingsystem).returns :netbsd
-    Facter.stubs(:value).with(:osfamily).returns 'NetBSD'
-    provider_class.stubs(:defpath).returns('/etc/rc.conf.d')
-    @provider = provider_class.new
-    @provider.stubs(:initscript)
-=======
-    allow(Puppet::Type.type(:service)).to receive(:defaultprovider).and_return(described_class)
+    allow(Puppet::Type.type(:service)).to receive(:defaultprovider).and_return(provider_class)
     allow(Facter).to receive(:value).with(:operatingsystem).and_return(:netbsd)
     allow(Facter).to receive(:value).with(:osfamily).and_return('NetBSD')
-    allow(described_class).to receive(:defpath).and_return('/etc/rc.conf.d')
-    @provider = subject()
+    allow(provider_class).to receive(:defpath).and_return('/etc/rc.conf.d')
+    @provider = provider_class.new
     allow(@provider).to receive(:initscript)
->>>>>>> c4b0f889
   end
 
   context "#instances" do
@@ -38,30 +29,17 @@
     end
 
     it "should remove a service file to disable" do
-<<<<<<< HEAD
       provider = provider_class.new(Puppet::Type.type(:service).new(:name => 'sshd'))
-      Puppet::FileSystem.stubs(:exist?).with('/etc/rc.conf.d/sshd').returns(true)
-      Puppet::FileSystem.expects(:exist?).with('/etc/rc.conf.d/sshd').returns(true)
-      File.stubs(:delete).with('/etc/rc.conf.d/sshd')
-=======
-      provider = described_class.new(Puppet::Type.type(:service).new(:name => 'sshd'))
       allow(Puppet::FileSystem).to receive(:exist?).with('/etc/rc.conf.d/sshd').and_return(true)
       expect(Puppet::FileSystem).to receive(:exist?).with('/etc/rc.conf.d/sshd').and_return(true)
       allow(File).to receive(:delete).with('/etc/rc.conf.d/sshd')
->>>>>>> c4b0f889
       provider.disable
     end
 
     it "should not remove a service file if it doesn't exist" do
-<<<<<<< HEAD
       provider = provider_class.new(Puppet::Type.type(:service).new(:name => 'sshd'))
-      File.stubs(:exist?).with('/etc/rc.conf.d/sshd').returns(false)
-      Puppet::FileSystem.expects(:exist?).with('/etc/rc.conf.d/sshd').returns(false)
-=======
-      provider = described_class.new(Puppet::Type.type(:service).new(:name => 'sshd'))
       allow(File).to receive(:exist?).with('/etc/rc.conf.d/sshd').and_return(false)
       expect(Puppet::FileSystem).to receive(:exist?).with('/etc/rc.conf.d/sshd').and_return(false)
->>>>>>> c4b0f889
       provider.disable
     end
   end
@@ -72,38 +50,21 @@
     end
 
     it "should set the proper contents to enable" do
-<<<<<<< HEAD
       provider = provider_class.new(Puppet::Type.type(:service).new(:name => 'sshd'))
-      Dir.stubs(:mkdir).with('/etc/rc.conf.d')
-      fh = stub 'fh'
-      File.stubs(:open).with('/etc/rc.conf.d/sshd', File::WRONLY | File::APPEND | File::CREAT, 0644).yields(fh)
-      fh.expects(:<<).with("sshd_enable=\"YES\"\n")
-=======
-      provider = described_class.new(Puppet::Type.type(:service).new(:name => 'sshd'))
       allow(Dir).to receive(:mkdir).with('/etc/rc.conf.d')
       fh = double('fh')
       allow(File).to receive(:open).with('/etc/rc.conf.d/sshd', File::WRONLY | File::APPEND | File::CREAT, 0644).and_yield(fh)
       expect(fh).to receive(:<<).with("sshd_enable=\"YES\"\n")
->>>>>>> c4b0f889
       provider.enable
     end
 
     it "should set the proper contents to enable when disabled" do
-<<<<<<< HEAD
       provider = provider_class.new(Puppet::Type.type(:service).new(:name => 'sshd'))
-      Dir.stubs(:mkdir).with('/etc/rc.conf.d')
-      File.stubs(:read).with('/etc/rc.conf.d/sshd').returns("sshd_enable=\"NO\"\n")
-      fh = stub 'fh'
-      File.stubs(:open).with('/etc/rc.conf.d/sshd', File::WRONLY | File::APPEND | File::CREAT, 0644).yields(fh)
-      fh.expects(:<<).with("sshd_enable=\"YES\"\n")
-=======
-      provider = described_class.new(Puppet::Type.type(:service).new(:name => 'sshd'))
       allow(Dir).to receive(:mkdir).with('/etc/rc.conf.d')
       allow(File).to receive(:read).with('/etc/rc.conf.d/sshd').and_return("sshd_enable=\"NO\"\n")
       fh = double('fh')
       allow(File).to receive(:open).with('/etc/rc.conf.d/sshd', File::WRONLY | File::APPEND | File::CREAT, 0644).and_yield(fh)
       expect(fh).to receive(:<<).with("sshd_enable=\"YES\"\n")
->>>>>>> c4b0f889
       provider.enable
     end
   end
@@ -114,26 +75,14 @@
     end
 
     it "should return false if the service file does not exist" do
-<<<<<<< HEAD
       provider = provider_class.new(Puppet::Type.type(:service).new(:name => 'sshd'))
-      Puppet::FileSystem.stubs(:exist?).with('/etc/rc.conf.d/sshd').returns(false)
-      # File.stubs(:read).with('/etc/rc.conf.d/sshd').returns("sshd_enable=\"NO\"\n")
-=======
-      provider = described_class.new(Puppet::Type.type(:service).new(:name => 'sshd'))
       allow(Puppet::FileSystem).to receive(:exist?).with('/etc/rc.conf.d/sshd').and_return(false)
->>>>>>> c4b0f889
       expect(provider.enabled?).to eq(:false)
     end
 
     it "should return true if the service file exists" do
-<<<<<<< HEAD
       provider = provider_class.new(Puppet::Type.type(:service).new(:name => 'sshd'))
-      Puppet::FileSystem.stubs(:exist?).with('/etc/rc.conf.d/sshd').returns(true)
-      # File.stubs(:read).with('/etc/rc.conf.d/sshd').returns("sshd_enable=\"YES\"\n")
-=======
-      provider = described_class.new(Puppet::Type.type(:service).new(:name => 'sshd'))
       allow(Puppet::FileSystem).to receive(:exist?).with('/etc/rc.conf.d/sshd').and_return(true)
->>>>>>> c4b0f889
       expect(provider.enabled?).to eq(:true)
     end
   end
@@ -144,26 +93,15 @@
     end
 
     it "should use the supplied start command if specified" do
-<<<<<<< HEAD
       provider = provider_class.new(Puppet::Type.type(:service).new(:name => 'sshd', :start => '/bin/foo'))
-      provider.expects(:execute).with(['/bin/foo'], :failonfail => true, :override_locale => false, :squelch => false, :combine => true)
-=======
-      provider = described_class.new(Puppet::Type.type(:service).new(:name => 'sshd', :start => '/bin/foo'))
       expect(provider).to receive(:execute).with(['/bin/foo'], :failonfail => true, :override_locale => false, :squelch => false, :combine => true)
->>>>>>> c4b0f889
       provider.start
     end
 
     it "should start the serviced directly otherwise" do
-<<<<<<< HEAD
       provider = provider_class.new(Puppet::Type.type(:service).new(:name => 'sshd'))
-      provider.expects(:execute).with(['/etc/rc.d/sshd', :onestart], :failonfail => true, :override_locale => false, :squelch => false, :combine => true)
-      provider.expects(:search).with('sshd').returns('/etc/rc.d/sshd')
-=======
-      provider = described_class.new(Puppet::Type.type(:service).new(:name => 'sshd'))
       expect(provider).to receive(:execute).with(['/etc/rc.d/sshd', :onestart], :failonfail => true, :override_locale => false, :squelch => false, :combine => true)
       expect(provider).to receive(:search).with('sshd').and_return('/etc/rc.d/sshd')
->>>>>>> c4b0f889
       provider.start
     end
   end
@@ -174,26 +112,15 @@
     end
 
     it "should use the supplied stop command if specified" do
-<<<<<<< HEAD
       provider = provider_class.new(Puppet::Type.type(:service).new(:name => 'sshd', :stop => '/bin/foo'))
-      provider.expects(:execute).with(['/bin/foo'], :failonfail => true, :override_locale => false, :squelch => false, :combine => true)
-=======
-      provider = described_class.new(Puppet::Type.type(:service).new(:name => 'sshd', :stop => '/bin/foo'))
       expect(provider).to receive(:execute).with(['/bin/foo'], :failonfail => true, :override_locale => false, :squelch => false, :combine => true)
->>>>>>> c4b0f889
       provider.stop
     end
 
     it "should stop the serviced directly otherwise" do
-<<<<<<< HEAD
       provider = provider_class.new(Puppet::Type.type(:service).new(:name => 'sshd'))
-      provider.expects(:execute).with(['/etc/rc.d/sshd', :onestop], :failonfail => true, :override_locale => false, :squelch => false, :combine => true)
-      provider.expects(:search).with('sshd').returns('/etc/rc.d/sshd')
-=======
-      provider = described_class.new(Puppet::Type.type(:service).new(:name => 'sshd'))
       expect(provider).to receive(:execute).with(['/etc/rc.d/sshd', :onestop], :failonfail => true, :override_locale => false, :squelch => false, :combine => true)
       expect(provider).to receive(:search).with('sshd').and_return('/etc/rc.d/sshd')
->>>>>>> c4b0f889
       provider.stop
     end
   end
