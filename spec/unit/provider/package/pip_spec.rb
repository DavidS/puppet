--- conflicted
+++ resolved
@@ -3,8 +3,6 @@
 osfamilies = { 'windows' => ['pip.exe'], 'other' => ['pip', 'pip-python'] }
 
 describe Puppet::Type.type(:package).provider(:pip) do
-<<<<<<< HEAD
-=======
 
   it { is_expected.to be_installable }
   it { is_expected.to be_uninstallable }
@@ -13,7 +11,6 @@
   it { is_expected.to be_install_options }
   it { is_expected.to be_targetable }
 
->>>>>>> 2c2ded2e
   before do
     @resource = Puppet::Resource.new(:package, "fake_package")
     allow(@resource).to receive(:original_parameters).and_return({})
@@ -57,11 +54,7 @@
   context "instances" do
     osfamilies.each do |osfamily, pip_cmds|
       it "should return an array on #{osfamily} systems when #{pip_cmds.join(' or ')} is present" do
-<<<<<<< HEAD
         allow(Puppet::Util::Platform).to receive(:windows?).and_return(osfamily == 'windows')
-=======
-        allow(Puppet.features).to receive(:microsoft_windows?).and_return(osfamily == 'windows')
->>>>>>> 2c2ded2e
         pip_cmds.each do |pip_cmd|
           pip_cmds.each do |cmd|
             unless cmd == pip_cmd
@@ -81,15 +74,9 @@
         versions = ['8.1.0', '9.0.1']
         versions.each do |version|
           it "should use the --all option when version is '#{version}'" do
-<<<<<<< HEAD
             allow(Puppet::Util::Platform).to receive(:windows?).and_return(osfamily == 'windows')
-            allow(described_class).to receive(:pip_cmd).and_return('/fake/bin/pip')
-            allow(described_class).to receive(:pip_version).and_return(version)
-=======
-            allow(Puppet.features).to receive(:microsoft_windows?).and_return(osfamily == 'windows')
             allow(described_class).to receive(:provider_command).and_return('/fake/bin/pip')
             allow(described_class).to receive(:pip_version).with('/fake/bin/pip').and_return(version)
->>>>>>> 2c2ded2e
             p = double("process")
             expect(p).to receive(:collect).and_yield("real_package==1.2.5")
             expect(described_class).to receive(:execpipe).with(["/fake/bin/pip", ["freeze", "--all"]]).and_yield(p)
@@ -359,62 +346,7 @@
       p = double("process")
       expect(p).to receive(:collect).and_yield('pip 8.0.2 from /usr/local/lib/python2.7/dist-packages (python 2.7)')
       expect(described_class).to receive(:execpipe).with(['/fake/bin/pip', '--version']).and_yield(p)
-<<<<<<< HEAD
-      expect(described_class.pip_version).to eq('8.0.2')
-    end
-  end
-
-  context "lazy_pip" do
-    after(:each) do
-      Puppet::Type::Package::ProviderPip.instance_variable_set(:@confine_collection, nil)
-    end
-
-    it "should succeed if pip is present" do
-      allow(@provider).to receive(:pip).and_return(nil)
-      @provider.method(:lazy_pip).call "freeze"
-    end
-
-    osfamilies.each do |osfamily, pip_cmds|
-      pip_cmds.each do |pip_cmd|
-        it "should retry on #{osfamily} systems if #{pip_cmd} has not yet been found" do
-          allow(Puppet::Util::Platform).to receive(:windows?).and_return(osfamily == 'windows')
-          times_called = 0
-          expect(@provider).to receive(:pip).twice.with('freeze') do
-            times_called += 1
-            raise NoMethodError if times_called == 1
-            nil
-          end
-          pip_cmds.each do |cmd|
-            unless cmd == pip_cmd
-              expect(@provider).to receive(:which).with(cmd).and_return(nil)
-            end
-          end
-          expect(@provider).to receive(:which).with(pip_cmd).and_return("/fake/bin/#{pip_cmd}")
-          @provider.method(:lazy_pip).call "freeze"
-        end
-      end
-
-      it "should fail on #{osfamily} systems if #{pip_cmds.join(' and ')} are missing" do
-        allow(Puppet::Util::Platform).to receive(:windows?).and_return(osfamily == 'windows')
-        expect(@provider).to receive(:pip).with('freeze').and_raise(NoMethodError)
-        pip_cmds.each do |pip_cmd|
-          expect(@provider).to receive(:which).with(pip_cmd).and_return(nil)
-        end
-        expect { @provider.method(:lazy_pip).call("freeze") }.to raise_error(NoMethodError)
-      end
-
-      it "should output a useful error message on #{osfamily} systems if #{pip_cmds.join(' and ')} are missing" do
-        allow(Puppet::Util::Platform).to receive(:windows?).and_return(osfamily == 'windows')
-        expect(@provider).to receive(:pip).with('freeze').and_raise(NoMethodError)
-        pip_cmds.each do |pip_cmd|
-          expect(@provider).to receive(:which).with(pip_cmd).and_return(nil)
-        end
-        expect { @provider.method(:lazy_pip).call("freeze") }.
-          to raise_error(NoMethodError, "Could not locate command #{pip_cmds.join(' and ')}.")
-      end
-=======
       expect(described_class.pip_version('/fake/bin/pip')).to eq('8.0.2')
->>>>>>> 2c2ded2e
     end
   end
 end