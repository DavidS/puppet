require 'spec_helper'

require 'puppet/application/apply'
require 'puppet/file_bucket/dipper'
require 'puppet/configurer'
require 'fileutils'

describe Puppet::Application::Apply do
  include PuppetSpec::Files

  before :each do
    @apply = Puppet::Application[:apply]
    allow(Puppet::Util::Log).to receive(:newdestination)
    Puppet[:reports] = "none"
  end

  after :each do
    Puppet::Node::Facts.indirection.reset_terminus_class
    Puppet::Node::Facts.indirection.cache_class = nil

    Puppet::Node.indirection.reset_terminus_class
    Puppet::Node.indirection.cache_class = nil
  end

  [:debug,:loadclasses,:test,:verbose,:use_nodes,:detailed_exitcodes,:catalog, :write_catalog_summary].each do |option|
    it "should declare handle_#{option} method" do
      expect(@apply).to respond_to("handle_#{option}".to_sym)
    end

    it "should store argument value when calling handle_#{option}" do
      expect(@apply.options).to receive(:[]=).with(option, 'arg')
      @apply.send("handle_#{option}".to_sym, 'arg')
    end
  end

  it "should set the code to the provided code when :execute is used" do
    expect(@apply.options).to receive(:[]=).with(:code, 'arg')
    @apply.send("handle_execute".to_sym, 'arg')
  end

  describe "when applying options" do
    it "should set the log destination with --logdest" do
      expect(Puppet::Log).to receive(:newdestination).with("console")

      @apply.handle_logdest("console")
    end

    it "should set the setdest options to true" do
      expect(@apply.options).to receive(:[]=).with(:setdest,true)

      @apply.handle_logdest("console")
    end
  end

  describe "during setup" do
    before :each do
      allow(Puppet::Log).to receive(:newdestination)
      allow(Puppet::FileBucket::Dipper).to receive(:new)
      allow(STDIN).to receive(:read)
      allow(Puppet::Transaction::Report.indirection).to receive(:cache_class=)
    end

    describe "with --test" do
      it "should call setup_test" do
        @apply.options[:test] = true
        expect(@apply).to receive(:setup_test)

        @apply.setup
      end

      it "should set options[:verbose] to true" do
        @apply.setup_test

        expect(@apply.options[:verbose]).to eq(true)
      end
      it "should set options[:show_diff] to true" do
        Puppet.settings.override_default(:show_diff, false)
        @apply.setup_test
        expect(Puppet[:show_diff]).to eq(true)
      end
      it "should set options[:detailed_exitcodes] to true" do
        @apply.setup_test

        expect(@apply.options[:detailed_exitcodes]).to eq(true)
      end
    end

    it "should set console as the log destination if logdest option wasn't provided" do
      expect(Puppet::Log).to receive(:newdestination).with(:console)

      @apply.setup
    end

    it "sets the log destination if logdest is provided via settings" do
      expect(Puppet::Log).to receive(:newdestination).with("set_via_config")
      Puppet[:logdest] = "set_via_config"

      @apply.setup
    end

    it "should set INT trap" do
      expect(Signal).to receive(:trap).with(:INT)

      @apply.setup
    end

    it "should set log level to debug if --debug was passed" do
      @apply.options[:debug] = true
      @apply.setup
      expect(Puppet::Log.level).to eq(:debug)
    end

    it "should set log level to info if --verbose was passed" do
      @apply.options[:verbose] = true
      @apply.setup
      expect(Puppet::Log.level).to eq(:info)
    end

    it "should print puppet config if asked to in Puppet config" do
      allow(Puppet.settings).to receive(:print_configs?).and_return(true)
      expect(Puppet.settings).to receive(:print_configs).and_return(true)
      expect { @apply.setup }.to exit_with 0
    end

    it "should exit after printing puppet config if asked to in Puppet config" do
      allow(Puppet.settings).to receive(:print_configs?).and_return(true)
      expect { @apply.setup }.to exit_with 1
    end

    it "should use :main, :puppetd, and :ssl" do
      expect(Puppet.settings).to receive(:use).with(:main, :agent, :ssl)

      @apply.setup
    end

    it "should tell the report handler to cache locally as yaml" do
      expect(Puppet::Transaction::Report.indirection).to receive(:cache_class=).with(:yaml)

      @apply.setup
    end

    it "configures a profiler when profiling is enabled" do
      Puppet[:profile] = true

      @apply.setup

      expect(Puppet::Util::Profiler.current).to satisfy do |ps|
        ps.any? {|p| p.is_a? Puppet::Util::Profiler::WallClock }
      end
    end

    it "does not have a profiler if profiling is disabled" do
      Puppet[:profile] = false

      @apply.setup

      expect(Puppet::Util::Profiler.current.length).to be 0
    end

    it "should set default_file_terminus to `file_server` to be local" do
      expect(@apply.app_defaults[:default_file_terminus]).to eq(:file_server)
    end
  end

  describe "when executing" do
    it "should dispatch to 'apply' if it was called with 'apply'" do
      @apply.options[:catalog] = "foo"

      expect(@apply).to receive(:apply)
      @apply.run_command
    end

    it "should dispatch to main otherwise" do
      allow(@apply).to receive(:options).and_return({})

      expect(@apply).to receive(:main)
      @apply.run_command
    end

    describe "the main command" do
      before :each do
        Puppet[:prerun_command] = ''
        Puppet[:postrun_command] = ''

        Puppet::Node::Facts.indirection.terminus_class = :memory
        Puppet::Node::Facts.indirection.cache_class = :memory
        Puppet::Node.indirection.terminus_class = :memory
        Puppet::Node.indirection.cache_class = :memory

        @facts = Puppet::Node::Facts.new(Puppet[:node_name_value])
        Puppet::Node::Facts.indirection.save(@facts)

        @node = Puppet::Node.new(Puppet[:node_name_value])
        Puppet::Node.indirection.save(@node)

        @catalog = Puppet::Resource::Catalog.new("testing", Puppet.lookup(:environments).get(Puppet[:environment]))
        allow(@catalog).to receive(:to_ral).and_return(@catalog)

        allow(Puppet::Resource::Catalog.indirection).to receive(:find).and_return(@catalog)

        allow(STDIN).to receive(:read)

        @transaction = double('transaction')
        allow(@catalog).to receive(:apply).and_return(@transaction)

        allow(Puppet::Util::Storage).to receive(:load)
        allow_any_instance_of(Puppet::Configurer).to receive(:save_last_run_summary) # to prevent it from trying to write files
      end

      after :each do
        Puppet::Node::Facts.indirection.reset_terminus_class
        Puppet::Node::Facts.indirection.cache_class = nil
      end

      around :each do |example|
        Puppet.override(:current_environment =>
                        Puppet::Node::Environment.create(:production, [])) do
          example.run
        end
      end

      it "should set the code to run from --code" do
        @apply.options[:code] = "code to run"
        expect(Puppet).to receive(:[]=).with(:code,"code to run")

        expect { @apply.main }.to exit_with 0
      end

      it "should set the code to run from STDIN if no arguments" do
        allow(@apply.command_line).to receive(:args).and_return([])
        allow(STDIN).to receive(:read).and_return("code to run")

        expect(Puppet).to receive(:[]=).with(:code,"code to run")

        expect { @apply.main }.to exit_with 0
      end

      it "should raise an error if a file is passed on command line and the file does not exist" do
        noexist = tmpfile('noexist.pp')
        allow(@apply.command_line).to receive(:args).and_return([noexist])
        expect { @apply.main }.to raise_error(RuntimeError, "Could not find file #{noexist}")
      end

      it "should set the manifest to the first file and warn other files will be skipped" do
        manifest = tmpfile('starwarsIV')
        FileUtils.touch(manifest)

        allow(@apply.command_line).to receive(:args).and_return([manifest, 'starwarsI', 'starwarsII'])

        expect { @apply.main }.to exit_with 0

        msg = @logs.find {|m| m.message =~ /Only one file can be applied per run/ }
        expect(msg.message).to eq('Only one file can be applied per run.  Skipping starwarsI, starwarsII')
        expect(msg.level).to eq(:warning)
      end

      it "should splay" do
        expect(@apply).to receive(:splay)

        expect { @apply.main }.to exit_with 0
      end

      it "should raise an error if we can't find the node" do
        expect(Puppet::Node.indirection).to receive(:find).and_return(nil)

        expect { @apply.main }.to raise_error(RuntimeError, /Could not find node/)
      end

      it "should load custom classes if loadclasses" do
        @apply.options[:loadclasses] = true
        classfile = tmpfile('classfile')
        File.open(classfile, 'w') { |c| c.puts 'class' }
        Puppet[:classfile] = classfile

        expect(@node).to receive(:classes=).with(['class'])

        expect { @apply.main }.to exit_with 0
      end

      it "should compile the catalog" do
        expect(Puppet::Resource::Catalog.indirection).to receive(:find).and_return(@catalog)

        expect { @apply.main }.to exit_with 0
      end

      it 'should called the DeferredResolver to resolve any Deferred values' do
        Puppet::Pops::Evaluator::DeferredResolver.expects(:resolve_and_replace).with(any_parameters)
        expect { @apply.main }.to exit_with 0
      end

      it 'should make the Puppet::Pops::Loaders available when applying the compiled catalog' do
        expect(Puppet::Resource::Catalog.indirection).to receive(:find).and_return(@catalog)
        expect(@apply).to receive(:apply_catalog) do |catalog|
          expect(@catalog).to eq(@catalog)
          fail('Loaders not found') unless Puppet.lookup(:loaders) { nil }.is_a?(Puppet::Pops::Loaders)
          true
        end.and_return(0)
        expect { @apply.main }.to exit_with 0
      end

      it "should transform the catalog to ral" do
        expect(@catalog).to receive(:to_ral).and_return(@catalog)

        expect { @apply.main }.to exit_with 0
      end

      it "should finalize the catalog" do
        expect(@catalog).to receive(:finalize)

        expect { @apply.main }.to exit_with 0
      end

      it "should not save the classes or resource file by default" do
        expect(@catalog).not_to receive(:write_class_file)
        expect(@catalog).not_to receive(:write_resource_file)
        expect { @apply.main }.to exit_with 0
      end

      it "should save the classes and resources files when requested" do
        @apply.options[:write_catalog_summary] = true

        expect(@catalog).to receive(:write_class_file).once
        expect(@catalog).to receive(:write_resource_file).once

        expect { @apply.main }.to exit_with 0
      end

      it "should call the prerun and postrun commands on a Configurer instance" do
        expect_any_instance_of(Puppet::Configurer).to receive(:execute_prerun_command).and_return(true)
        expect_any_instance_of(Puppet::Configurer).to receive(:execute_postrun_command).and_return(true)

        expect { @apply.main }.to exit_with 0
      end

      it "should apply the catalog" do
        expect(@catalog).to receive(:apply).and_return(double('transaction'))

        expect { @apply.main }.to exit_with 0
      end

      it "should save the last run summary" do
        Puppet[:noop] = false
        report = Puppet::Transaction::Report.new
        allow(Puppet::Transaction::Report).to receive(:new).and_return(report)

        expect_any_instance_of(Puppet::Configurer).to receive(:save_last_run_summary).with(report)
        expect { @apply.main }.to exit_with 0
      end

      describe "when using node_name_fact" do
        before :each do
          @facts = Puppet::Node::Facts.new(Puppet[:node_name_value], 'my_name_fact' => 'other_node_name')
          Puppet::Node::Facts.indirection.save(@facts)
          @node = Puppet::Node.new('other_node_name')
          Puppet::Node.indirection.save(@node)
          Puppet[:node_name_fact] = 'my_name_fact'
        end

        it "should set the facts name based on the node_name_fact" do
          expect { @apply.main }.to exit_with 0
          expect(@facts.name).to eq('other_node_name')
        end

        it "should set the node_name_value based on the node_name_fact" do
          expect { @apply.main }.to exit_with 0
          expect(Puppet[:node_name_value]).to eq('other_node_name')
        end

        it "should merge in our node the loaded facts" do
          @facts.values.merge!('key' => 'value')

          expect { @apply.main }.to exit_with 0

          expect(@node.parameters['key']).to eq('value')
        end

        it "should raise an error if we can't find the facts" do
          expect(Puppet::Node::Facts.indirection).to receive(:find).and_return(nil)

          expect { @apply.main }.to raise_error(RuntimeError, /Could not find facts/)
        end
      end

      describe "with detailed_exitcodes" do
        before :each do
          @apply.options[:detailed_exitcodes] = true
        end

        it "should exit with report's computed exit status" do
          Puppet[:noop] = false
          allow_any_instance_of(Puppet::Transaction::Report).to receive(:exit_status).and_return(666)

          expect { @apply.main }.to exit_with 666
        end

        it "should exit with report's computed exit status, even if --noop is set" do
          Puppet[:noop] = true
          allow_any_instance_of(Puppet::Transaction::Report).to receive(:exit_status).and_return(666)

          expect { @apply.main }.to exit_with 666
        end

        it "should always exit with 0 if option is disabled" do
          Puppet[:noop] = false
          report = double('report', :exit_status => 666)
          allow(@transaction).to receive(:report).and_return(report)

          expect { @apply.main }.to exit_with 0
        end

        it "should always exit with 0 if --noop" do
          Puppet[:noop] = true
          report = double('report', :exit_status => 666)
          allow(@transaction).to receive(:report).and_return(report)

          expect { @apply.main }.to exit_with 0
        end
      end
    end

    describe "the 'apply' command" do
      # We want this memoized, and to be able to adjust the content, so we
      # have to do it ourselves.
      def temporary_catalog(content = '"something"')
        @tempfile = Tempfile.new('catalog.json')
        @tempfile.write(content)
        @tempfile.close
        @tempfile.path
      end

      let(:default_format) { Puppet::Resource::Catalog.default_format }
      it "should read the catalog in from disk if a file name is provided" do
        @apply.options[:catalog] = temporary_catalog
        catalog = Puppet::Resource::Catalog.new("testing", Puppet::Node::Environment::NONE)
<<<<<<< HEAD
        Puppet::Resource::Catalog.stubs(:convert_from).with(default_format, '"something"').returns(catalog)
=======
        allow(Puppet::Resource::Catalog).to receive(:convert_from).with(:json,'"something"').and_return(catalog)
>>>>>>> c4b0f889
        @apply.apply
      end

      it "should read the catalog in from stdin if '-' is provided" do
        @apply.options[:catalog] = "-"
        expect($stdin).to receive(:read).and_return('"something"')
        catalog = Puppet::Resource::Catalog.new("testing", Puppet::Node::Environment::NONE)
<<<<<<< HEAD
        Puppet::Resource::Catalog.stubs(:convert_from).with(default_format, '"something"').returns(catalog)
=======
        allow(Puppet::Resource::Catalog).to receive(:convert_from).with(:json,'"something"').and_return(catalog)
>>>>>>> c4b0f889
        @apply.apply
      end

      it "should deserialize the catalog from the default format" do
        @apply.options[:catalog] = temporary_catalog
        allow(Puppet::Resource::Catalog).to receive(:default_format).and_return(:rot13_piglatin)
        catalog = Puppet::Resource::Catalog.new("testing", Puppet::Node::Environment::NONE)
        allow(Puppet::Resource::Catalog).to receive(:convert_from).with(:rot13_piglatin,'"something"').and_return(catalog)
        @apply.apply
      end

      it "should fail helpfully if deserializing fails" do
        @apply.options[:catalog] = temporary_catalog('something syntactically invalid')
        expect { @apply.apply }.to raise_error(Puppet::Error)
      end

      it "should convert the catalog to a RAL catalog and use a Configurer instance to apply it" do
        @apply.options[:catalog] = temporary_catalog
        catalog = Puppet::Resource::Catalog.new("testing", Puppet::Node::Environment::NONE)
<<<<<<< HEAD
        Puppet::Resource::Catalog.stubs(:convert_from).with(default_format, '"something"').returns catalog
        catalog.expects(:to_ral).returns "mycatalog"
=======
        allow(Puppet::Resource::Catalog).to receive(:convert_from).with(:json,'"something"').and_return(catalog)
        expect(catalog).to receive(:to_ral).and_return("mycatalog")
>>>>>>> c4b0f889

        configurer = double('configurer')
        expect(Puppet::Configurer).to receive(:new).and_return(configurer)
        expect(configurer).to receive(:run).
          with(:catalog => "mycatalog", :pluginsync => false)

        @apply.apply
      end

      it 'should make the Puppet::Pops::Loaders available when applying a catalog' do
        @apply.options[:catalog] = temporary_catalog
        catalog = Puppet::Resource::Catalog.new("testing", Puppet::Node::Environment::NONE)
        expect(@apply).to receive(:read_catalog) do |arg|
          expect(arg).to eq('"something"')
          fail('Loaders not found') unless Puppet.lookup(:loaders) { nil }.is_a?(Puppet::Pops::Loaders)
          true
        end.and_return(catalog)
        expect(@apply).to receive(:apply_catalog) do |cat|
          expect(cat).to eq(catalog)
          fail('Loaders not found') unless Puppet.lookup(:loaders) { nil }.is_a?(Puppet::Pops::Loaders)
          true
        end
        expect { @apply.apply }.not_to raise_error
      end

      it "should call the DeferredResolver to resolve Deferred values" do
        @apply.options[:catalog] = temporary_catalog
        Puppet::Resource::Catalog.stubs(:default_format).returns :rot13_piglatin
        catalog = Puppet::Resource::Catalog.new("testing", Puppet::Node::Environment::NONE)
        Puppet::Resource::Catalog.stubs(:convert_from).with(:rot13_piglatin,'"something"').returns(catalog)
        Puppet::Pops::Evaluator::DeferredResolver.expects(:resolve_and_replace).with(any_parameters)
        @apply.apply
      end
    end
  end

  describe "when really executing" do
    let(:testfile) { tmpfile('secret_file_name') }
    let(:resourcefile) { tmpfile('resourcefile') }
    let(:classfile) { tmpfile('classfile') }

    it "should not expose sensitive data in the relationship file" do
      @apply.options[:code] = <<-CODE
        $secret = Sensitive('cat #{testfile}')

        exec { 'do it':
          command => $secret,
          path    => '/bin/'
        }
      CODE

      @apply.options[:write_catalog_summary] = true

      Puppet.settings[:resourcefile] = resourcefile
      Puppet.settings[:classfile] = classfile

      #We don't actually need the resource to do anything, we are using it's properties in other parts of the workflow.
      allow(Puppet::Util::Execution).to receive(:execute)

      expect { @apply.main }.to exit_with 0

      result = File.read(resourcefile)

      expect(result).not_to match(/secret_file_name/)
      expect(result).to match(/do it/)
    end
  end

  describe "apply_catalog" do
    it "should call the configurer with the catalog" do
      catalog = "I am a catalog"
      expect_any_instance_of(Puppet::Configurer).to receive(:run).
        with(:catalog => catalog, :pluginsync => false)
      @apply.send(:apply_catalog, catalog)
    end
  end

  it "should honor the catalog_cache_terminus setting" do
    Puppet.settings[:catalog_cache_terminus] = "json"
    expect(Puppet::Resource::Catalog.indirection).to receive(:cache_class=).with(:json)

    @apply.initialize_app_defaults
    @apply.setup
  end
end<|MERGE_RESOLUTION|>--- conflicted
+++ resolved
@@ -284,7 +284,7 @@
       end
 
       it 'should called the DeferredResolver to resolve any Deferred values' do
-        Puppet::Pops::Evaluator::DeferredResolver.expects(:resolve_and_replace).with(any_parameters)
+        expect(Puppet::Pops::Evaluator::DeferredResolver).to receive(:resolve_and_replace).with(any_args)
         expect { @apply.main }.to exit_with 0
       end
 
@@ -432,11 +432,7 @@
       it "should read the catalog in from disk if a file name is provided" do
         @apply.options[:catalog] = temporary_catalog
         catalog = Puppet::Resource::Catalog.new("testing", Puppet::Node::Environment::NONE)
-<<<<<<< HEAD
-        Puppet::Resource::Catalog.stubs(:convert_from).with(default_format, '"something"').returns(catalog)
-=======
-        allow(Puppet::Resource::Catalog).to receive(:convert_from).with(:json,'"something"').and_return(catalog)
->>>>>>> c4b0f889
+        allow(Puppet::Resource::Catalog).to receive(:convert_from).with(default_format, '"something"').and_return(catalog)
         @apply.apply
       end
 
@@ -444,11 +440,7 @@
         @apply.options[:catalog] = "-"
         expect($stdin).to receive(:read).and_return('"something"')
         catalog = Puppet::Resource::Catalog.new("testing", Puppet::Node::Environment::NONE)
-<<<<<<< HEAD
-        Puppet::Resource::Catalog.stubs(:convert_from).with(default_format, '"something"').returns(catalog)
-=======
-        allow(Puppet::Resource::Catalog).to receive(:convert_from).with(:json,'"something"').and_return(catalog)
->>>>>>> c4b0f889
+        allow(Puppet::Resource::Catalog).to receive(:convert_from).with(default_format, '"something"').and_return(catalog)
         @apply.apply
       end
 
@@ -468,13 +460,8 @@
       it "should convert the catalog to a RAL catalog and use a Configurer instance to apply it" do
         @apply.options[:catalog] = temporary_catalog
         catalog = Puppet::Resource::Catalog.new("testing", Puppet::Node::Environment::NONE)
-<<<<<<< HEAD
-        Puppet::Resource::Catalog.stubs(:convert_from).with(default_format, '"something"').returns catalog
-        catalog.expects(:to_ral).returns "mycatalog"
-=======
-        allow(Puppet::Resource::Catalog).to receive(:convert_from).with(:json,'"something"').and_return(catalog)
+        allow(Puppet::Resource::Catalog).to receive(:convert_from).with(default_format, '"something"').and_return(catalog)
         expect(catalog).to receive(:to_ral).and_return("mycatalog")
->>>>>>> c4b0f889
 
         configurer = double('configurer')
         expect(Puppet::Configurer).to receive(:new).and_return(configurer)
@@ -502,10 +489,10 @@
 
       it "should call the DeferredResolver to resolve Deferred values" do
         @apply.options[:catalog] = temporary_catalog
-        Puppet::Resource::Catalog.stubs(:default_format).returns :rot13_piglatin
+        allow(Puppet::Resource::Catalog).to receive(:default_format).and_return(:rot13_piglatin)
         catalog = Puppet::Resource::Catalog.new("testing", Puppet::Node::Environment::NONE)
-        Puppet::Resource::Catalog.stubs(:convert_from).with(:rot13_piglatin,'"something"').returns(catalog)
-        Puppet::Pops::Evaluator::DeferredResolver.expects(:resolve_and_replace).with(any_parameters)
+        allow(Puppet::Resource::Catalog).to receive(:convert_from).with(:rot13_piglatin, '"something"').and_return(catalog)
+        expect(Puppet::Pops::Evaluator::DeferredResolver).to receive(:resolve_and_replace).with(any_args)
         @apply.apply
       end
     end
