--- conflicted
+++ resolved
@@ -26,11 +26,7 @@
 [The PE documentation is available here.](https://puppet.com/docs/pe/latest)
 
 To install an open source release of Puppet,
-<<<<<<< HEAD
-[see the installation guide on the docs site.](https://docs.puppetlabs.com/puppet/latest/reference/install_pre.html)
-=======
 [see the installation guide on the docs site.](http://puppet.com/docs/puppet/4.10/install_pre.html)
->>>>>>> 08b70751
 
 If you need to run Puppet from source as a tester or developer,
 [see the running from source guide on the docs site.](https://docs.puppet.com/puppet/3.8/from_source.html)
