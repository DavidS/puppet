<<<<<<< HEAD
0.25.0
    Fixed #1840 - Bug fixes and improvements for Emacs puppet-mode.el
=======
0.25.x
    Updated Red Hat spec file 0.24.7
>>>>>>> 7403330c

0.24.7
    Fixed #1804 - Added VDev and MultiVDev properties to the ZPool type

    Fixed #1496 - nagios_servicedependency needs a unique host_name?

    Fixed #1420 - nagios_serviceescalation not allowing host_name more than one type

    Bug #1803 Zfs should auto require the ancestor file systems

    Refactor #1802 Use 'zfs get -H -o value' instead of parsing output for value

    Fixing #1800 - tidy now correctly ignores missing files and directories

    Fixing #1794 - returning sync when it is already initialized

    Fixing #1750 again - All of the properties and now :ensure check replace?

    Deprecate the NetInfo nameservice provider. Use directoryservice instead

    Add macauthorization type

    Fixing #1703 - using a mutex around the sending of the tagmails

    Fix #1788 - allow rspec rake to run only some tests

    Fixing the AST constant warnings, using a variable instead of a constant

    Feature #1696 Add support for branded zones

    Feature #1783 - Add ZFS support

    type/mcx.rb Feature #1026 - MCX Type

    Fixing #1749 - Splay now hopefully behaves "better" for small values

    Fix #1741 - Add inline_template function

    Slight denormalisation to store a host's environment as a first class

    Added Rake :ci namespace and CI tasks

    Refactoring the thread-safety in Puppet::Util

    Removing the included testing gems; you must now install them yourself

    Refactoring of SELinux functions to use native Ruby SELinux interface

    Removing all mention of EPM, RPM, or Sun packages.

    Fixed #1496 - nagios_servicedependency needs a unique host_name?

    Fixed #1420 - nagios_serviceescalation not allowing host_name more than one type

    Fixed #1695 - Solaris 10 zone provider doesn't properly handle unknown zone attributes in newer releases

    Fixed #1776 - Trivial fix for gentoo service provider

    Fixed #1767 - Minor fix to emacs mode

    Fixed #1711 - fileserver test fails due to incorrect mocking

    Fixed #1751 - Mac OS X DirectoryService nameservice provider support for 
    plist output and password hash fil 
   
    Fixed #1752 - Add an optional argument to Puppet::Util.execute to determine 
    whether stderr and stdout are combined in the output
    
    Added versionable feature to the RPM provider
    
    Fixed #1668 - puppetca can't clean unsigned certs

    Moved RRD feature from util/metric.rb to feature/base.rb

    Fixed #1735 and #1747 - Fixes to confine system

    Fixed #1681 - Add filesystem type check to test for per-file SELinux context support

    Fixed #1746 - Sync SELinux file attributes after file contents created/modified

    Replaced SELInux calls to binaries with Ruby SELinux bindings

    Fixed #1748 - Include spec directory in packages

    Fixes #1672 - unsafe crontab handling in Solaris

    Fixed #1718 - Added preseed to apt uninstall and purge

    Fixed #1739 - Added uninstall functionality to yum provider

    Fixed #1710 - Spurious output in test run

    Fixed #1667 - Documentation should specify natural language regexs, not Regexp objects

    Fixed #1692 - k5login fails to set mode when file is created

    Fixed #1660 - Added specific recurse values for tidy

    Fixed #1698 - All logs should now show up in the reports

    Fixed #1661 - Type reference: tidy should specify manditory parameters

    Fixed #1104 - Classes and nodes should set $name variables

    Updated Red Hat spec file for 0.24.6

    Removed conf/debian directory - Debian packaging information 
    now maintained downstream

    Added augeas type

    Added support for @doc type and manifest documentation support - see:
    http://reductivelabs.com/trac/puppet/wiki/PuppetManifestDocumentation

    Added multiline comment support

0.24.6
    Adding support to the user type for: profiles, auths, project, 
    key/value pairs (extension to Solaris RBAC support added in
    0.24.6)

    Fixed #1662 - Configuration Reference still references 'section'

    Fixed #1460 - enhance redhat puppetmaster init.d script to easy start puppetmaster as a mongrel cluster

    Fixed #1663 - Regression relating to facter fact naming from 0.24.5

    Fixed #1655 - Provider::Confine::Variable tests are broken

    Fixed #1646 - service puppet status does not work as non-root 
    on redhat system

    Fixed #1649 - Updated OSX package cleanup
  
    Fixed #1647 - puppetdoc -r providers now working again

    Fixed #1639 - uninitialized constant Puppet::Type::User::ProviderUseradd

    Fixed #1637 - With an inexistant (global) templatedir, modules 
    can't access their templates

    Fixed #1202 - Collection attribute matching doesn't parse arrays

    Fixed #1473 - Puppetd stops with error after puppetmasterd 
    is unavailable

    Fixed #1354 - yum provider problems with RHEL 3

    Fixed #1633 - Added support for --detailed-exits to bin/puppet

    Fixed #381 - Allow Allow multiple overrides in one statement

    Fixing #947 - pluginsync no longer fails poorly when no plugins exist

    Fixed #981 - Removed 'Adding aliases' info message
    
    Fixing #1089 - Log messages are now tagged with the log level,
    making it easier to match messages in the 'tagmail' report.
    
    Fixing #1098 - Multiline strings now correctly increment the line count

    Fixing #1614 - Environments no longer have to be listed out

    Fixed #1628 - Changed node search to use certname rather than Facter 
    hostname
    
    Fixed #1613 - The client environment will be substituted when looking 
    up settings.

    Updated puppet binary documentation 

    Feature #1624 - Added RBAC roles to solaris user provider

    Fixed #1586 - Specifying "fully qualified" package names in Gentoo

    Fixed #1620 - Add 'sles' to Puppet confines when 'suse' is used

    Fixed #1585 - Allow complex 'if' and variable expressions

    Fixed #1564 - Saving File#checksum to state.yaml broken

    Fixed #1603 - Added support for running Puppet inside a Rack application
    (mod_rails) with Passenger and Apache

    Fixed #1596 - Deploying file resources with ++ generates error

    Modified the group and zone resource types to no longer call
    'currentpropvalues' as a means of setting all values to absent.
    There should be no behaviour change from this change.

    Modified the behaviour of resource-level 'retrieve' -- it only
    calls 'retrieve' on each property if the resource exists.

    Fixed #1622 - Users and their groups should again add in one transaction

    Fixed #791 - You should now be able to create and find a user/group in one transaction.

    Fixed #1610 - Raise "Filebucketed" messages to Notice priority
    
    FIxed #1530 - ssh_authorized_keys provider does not crash anymore on SSH type 1 keys

    Added a number of confines to package providers

    Fixed #1609 - Added confines for the Gentoo, FreeBSD and 
    SMF (Solaris) service providers 

    Fixed #1608 - Added ubuntu to defaultfor for apt provider

    Fixed #1607 - Added ubuntu to defaultfor for Debian service
    provider

    Fixed #1045 - Multiple metaparams all get added to resources.
    
    Fixed #1472 -- defined, exported resources in the current compile 
    now get expanded correctly.

    Fixed #1595 - Internally, Property#retrieve is no longer called
    when no 'should' value is available for a resource.

    Fixed #1588 - Fixed puppetca --clean --all 

    Fixed #1584 - Added support for appended variables

    Fixed #1554 - Added support for multiple template directories

    Fixed #1500 - puppetrun not working

    Fixed #1579 and #1580 - errors in the Puppet RPM spec file

    Fixed #1572 -- file purging now fails if remote sources do not exist.
    
    Fixed #1521 -- ldap user and password are now used with the default connection.

    Fixed issues with file descriptors leaking into subprocesses

    Fixed #1568 - createpackage.sh

    Fixed #1571 - Puppet::Util::binary returns incorrect results

    Fixed #1553 - Puppet and Facter cannot both install the plist module into two different locations

    Adjusted hpuxuseradd user provider to confine to HP-UX and fixed HP-UX user provider path regression

    Fixed debug messages in package type - thanks to Todd Zullinger for this fix
    
    Fixed #1566 - changed password property of the user type

    Fixed debug messages in package type

    Updated Red Hat spec file

    Fixes #1455 - Adds HP-UX support for user type

    Fixes #1551 puppetmaster.freshness xmlrpc call returns incorrect type

    Fixes #1554 - Fix exception for undefined hostname

    Fixed #1533 - changed permissions for man directory

    Added daemontools and runit providers for service type

    Added simple rake task for running unit tests

    Added spec Rake task

    Fixed #1526 - Fixed leak in template

    Fixed #1506 - Removed storeconfig duplicate indexes
    
    Fixed #1457 - case insensitive match for error
    
    Fixed #1488 - Moved individual functions out of functions.rb into 
    lib/puppet/parser/functions directory.  New functions should be create     in this directory.

    Fixed #1508 - Added HP-UX package provider

    Fixed #1502 - Fixed poor stored configuration performance

    Fixed #1510 - Storeconfiguration fixed for Rails 2.1

    Add the -P/--ping option to puppetrun, fixes #1501

    Fixed #1394 - Added stored configuration clearing script to /ext
    
    Fixed #1442 - replaced use of Facter for report titling with certname

    Fixed $1456 - add proxy configuration capability to yum repo

    Fixed #1457 - removed confine warning

    A working script to create an OS X pkg out of the Puppet repository

    Fixed #1441 - Updated console colours

    Expose all puppet variables as instance member variables of the template wrapper.
    This helps resolve redmine #1427, by providing a safe mechanism to access variables.
    
     * Implement Puppet::Parser::Scope#to_hash, which returns a hash containing all the
       variable bindings in the current and, optionally, parent scope.
     * Use that to set instance member variables into Puppet::Parser::Templatewrapper
     * Report the time taken for variable binding at debug level, to help identify any
       performance regression that is encountered in the real world.
     * Rename the @scope and @file members of the template wrapper, to avoid clashing
       with a scope variable exposed within puppet.

    Ensure that we consistently use either string #{} interpolation or String.%
    interpolation, not both, to avoid issues where a #{} interpolated value
    contains a % character.

    Feature #1476: Allow specification of --bindir --sbindir --sitelibdir --mandir --destdir 
    in installation
    
    Added feature #1241 : Improve performance of group lookups

    Fixed bug #1448: Puppet CA incorrectly writes out all certs to inventory .txt on each 
    certificate signing

    Fixing puppetlast to make it work with 0.24.5 / 0.25.  Made puppetlast work on 0.24.5 
    by using the YAML indirector
 
0.24.5
    You can now select the encoding format when transferring the catalog,
    with 'yaml' still being the default but 'marshal' being an option.
    This is because testing has shown drastic performance differences
    between the two, with up to 70% of compile time being spent
    in YAML code.  Use the 'catalog_format' setting to choose your format,
    and the setting must be set on the client.

    Fixed #1431 - Provider confines must now specify similar tests in one call.
    I.e., you can't do confine :operatingsystem => %w{a b} and then
    confine :operatingsystem => %w{b c}; you'd need to do them in one command.
    This now-obsolete behaviour does not seem to be used anywhere.
    The fix for #1431 is actually just removing the tests that exposed
    this change; the change happened when I refactored how confines work.

    Removed faulty interface type

    Updated /spec/unit/rails.rb test

    Fix #1426 - services on redhat are restarted again and status is 
    called from the Red Hat provider

    Fixed #1414 - Return code from waitpid now right shifted 8 bits

    Fixed #174 - a native type type for managing ssh authorized_keys 
    files is available.

    Further moves from the examples directory and ext directory

    Fixed #1397 One line fix, fail instead of log

    Moved debian to conf and updated examples directory

    Fixed #1368 - updated Red Hat init scripts
 
    Added message referencing ReductiveLabs build library

    Fixed #1396 - Added sha1 function from DavidS to core
    
    Fixed #1399 - the ldap user provider now knows it can manage
    passwords.
    
    Fixed #1272 - if you provide a group name as the gid to an ldap
    user, the name will be converted to a gid.  Note that this only
    looks up ldap groups, at this point; if you want to set an ldap
    user's primary group to a local group, you have to specify the GID.

    Fixed #1226 - gems can now specify source repositories.

    Fixed #1232 - the rundir no longer specifies a user/group,
    and there are now client- and server-specific yaml directories.

    Fixed 1240 - puppet will function more like puppetd if graphing
    or reporting are enabled.
    
    Fixed #1231 - Exceptions during initialization should now be clearer.

    Fixed #1006 - puppetrun --class works again.  I added the class
    membership testing to the Ldap node terminus, and added tests,
    so it shouldn't break again.

    Fixed #1114 - Facts in plugin directories should now be autoloaded,
    as long as you're using Facter 1.5.

    Removed support for the 'node_name' setting in LDAP and external node lookups.
    Fixed #1195 - Updated Gentoo init scripts

    Fixed #1367 - Updated Rakefile for new daily builds

    Fixed #1370 - removed test/util/loadedfile.rb tests
    
    Fixed #1221 - aliases to titles now work for resources.
    
    Fixed #1012 - templates in the templatedir are preferred to module templates.

    Fixed #707 - special '@reboot'-style cron jobs work again.

    Fixed #1360 - allowdupe works on groups again.

    Fixed #1369 - the init service provider now supports HP-UX.

    Removed support for the 'node_name' setting in LDAP and external node 
    lookups.

    Also removed support for 'default' nodes in external nodes.
    LDAP nodes now use the certificate name, the short name, and 'default',
    but external nodes just use the certificate name and any custom terminus
    types will use just the certificate name.
    
    Fixing #1168 (for 0.24.x) -- automatically downcasing the fqdn.
    Also requiring that passed in certnames be downcased; the setting
    system isn't currently flexible enough to automatically downcase
    it for the user.

    Adding a ResourceTemplate class for using templates directly
    within resources (i.e., client-side templates).  This would really
    only be used for composite resources that pass the results of the
    template on to generated resources.

    Exporting or collecting resources no longer raises an exception
    when no storeconfigs is enabled, it just produces a warning.

    Always using the cert name to store yaml files, which fixes #1178.
    The Master handler previously provided the support for the :node_name
    setting, and that functionality has now been moved into the Node
    class.  At the same time, the names to search through have been
    changed somewhat:  Previously, the certificate name and the 
    hostname were both used for searching, but now, the cert name
    is always searched first (unless node_name == facter), but only
    the Facter hostname, domain, and fqdn are used otherwise.  We no
    longer split the cert name, only the hostname/domain/fqdn.

    Fixing transaction support for prefetching generated resources.

    Adding support for settings within the existing Facter provider confines.

    Moving all confine code out of the Provider class, and fixing #1197. 
    Created a Confiner module for the Provider class methods, enhanced 
    the interface between it and the Confine class to make sure binary 
    paths are searched for fresh each time.

    Modified the 'factpath' setting to automatically configure
    Facter to load facts there if a new enough version of
    Facter is used.

    Crontab provider: fix a parse error when a line begins with a space 
    character (fixes #1216)

    Instead of deleting the init scripts (with --del) we should simply 
    disable it with chkconfig service off, and respectfully do the same 
    for enable => true;
 
    Added ldap providers for users and groups.

    Added support for the --all option to puppetca --clean.  If
    puppetca --clean --all is issued then all client certificates
    are removed.
 
    Resources now return the 'should' value for properties from
    the [] accessor method (they previously threw an exception when
    this method was used with properties).  This shouldn't have any
    affect functionally; it just makes the method equivalent to 'should'
    for properties, but it works for all attribute types now.

    Modified the 'master' handler to use the Catalog class to
    compile node configurations, rather than using the Configuration
    handler, which was never used directly.  I removed the Configuration
    handler as a result.

    Modified the 'master' handler (responsible for sending configurations
    to clients) to always return Time.now as its compile date, so
    configurations will always get recompiled.

    Fixed #1184 -- definitions now autoload correctly all of the time.

    Removed the code from the client that tries to avoid recompiling
    the catalog. The client will now always recompile, assuming it
    can reach the server.  It will still use the cached config if
    there's a failure.

    Fixing #1173 -- classes and definitions can now have the same
    name as a directory with no failures.

    Saving new facts now expires any cached node information.

    Switching how caching is handled, so that objects now all
    have an expiration date associated with them.  This makes it
    much easier to know whether a given cached object should be used
    or if it should be regenerated.

    Changing the default environment to production.

0.24.4
    Pass source to pkg_add via the PKG_PATH environment variable if
    it ends in a '/' indicating it is a directory. Allows pkg_add
    to resolve dependancies, and make it possible to specify packages
    without version numbers.

    Fixing #571 -- provider suitability is now checked at resource
    evaluation time, rather than resource instantiation time.  This
    means that you don't catch your "errors" as early, but it also
    means you should be able to realistically configure a whole host
    in one run.

    Moved the configuration of the Node cache to the puppetmasterd
    executable, since it otherwise causes caches to be used in all
    cases, which we don't want (e.g., bin/puppet was using them).

    Ported #198 man page creation functionality to 0.24.x branch and
    added man pages and man page creation logic to install.rb.  The
    man pages are stored in man/man8 and will install to config::CONFIG
    mandir/man8.

    Fixing #1138 -- the yamldir is automatically created by the
    server now that it's in the :puppetmasterd section rather than
    a separate :yaml section.

    Disabling http keep-alive as a means of preventing #1010.
    There is now a constant in Puppet::Network::HttpPool that will
    disable or enable this feature, but note that we determined
    that it can cause corruption, especially in file serving (but
    it's client-side corruption).

    Applying patch by Ryan McBride to fix OpenBSD package 
    matching.  The actual problem was caused by the fix to #1001.

    Found all instances of methods where split() is used without
    any local variables and added a local variable -- see
    http://snurl.com/21zf8.  My own testing showed that this
    caused memory growth to level off at a reasonable level.
    Note that the link above says the problem is only with class
    methods, but my own testing showed that it's any method that
    meets these criteria.  This is not a functional change, but
    should hopefully be the last nail in the coffin of #1131.

    Found an array that leaked pretty quickly between reparsing
    files, thanks to work by Adam Jacob and Arjuna Christenson
    (the finding, not the leak).  I'm going to act like this
    fixes #1131, at least for now, but I doubt it does,
    since that shows general memory growth over time, whereas
    the leak here should go away as soon as files are reparsed
    (because the parser is holding the reference to the leaking
    array).

    Fixed #1147: Cached nodes are correctly considered out of
    date if the node facts have been updated (thus causing
    node facts to again be available in manifests, for those
    cases where they were not).

    Fixed #1137: The certificate name is correctly being added
    to the facts hash.

    Fixed #1136: Verbose and Debug no longer clobber each other.

    Hopefully *finally* fixed the "already being managed" problem
    (#1036).  The problem only cropped up if there was a failure
    when trying to manage the system -- this would cause the
    setting-based resources not to get cleaned up.

0.24.3
    Modified the ldap node terminus to also use the facts version
    as the version for a node, which should similarly encourage the
    use of the yaml cache.  (Related to #1130)

    Caching node information in yaml (I figured caching in memory will
    cause ever-larger memory growth), and changing the external node
    terminus to use the version of the facts as their version.  This
    will usually result in the cached node information being used,
    instead of always hitting the external node app during file
    serving. Note that if the facts aren't changed by the client,
    then this will result in the cached node being used, but at this
    point, the client always updates its facts.  (#1130)

    Fixing #1132 -- host names can now have dashes anywhere.
    (Patch by freiheit.)

    Fixing #1118 -- downloading plugins and facts now ignores noop.
    Note that this changes the behaviour a bit -- the resource's
    noop setting always beats the global setting (previously,
    whichever was true would win).

    The change in checksums from 'timestamp' to 'mtime' no longer
    result in updates on every run (#1116).

    Aliases again work in relationships (#1094).

    The CA serial file will no longer ever be owned by
    root (#1041).

    Fixing the rest of #1113: External node commands can specify
    an environment and Puppet will now use it.

    Partially fixing #1113: LDAP nodes now support environments,
    and the schema has been updated accordingly.

    Always duplicating resource defaults in the parser, so that
    stacked metaparameter values do not result in all resources
    that receive a given default also getting those stacked
    values.

0.24.2
    Fixing #1062 by moving the yamldir setting to its own yaml
    section.  This should keep the yamldir from being created
    on clients.

    Fixed #1047 -- Puppet's parser no longer changes the order
    in which statements are evaluated, which means that case
    statements can now set variables that are used by other
    variables.

    Fixed #1063 -- the master correctly logs syntax errors when
    reparsing during a single run.

    Removed the loglevels from the valid values for `logoutput`
    in the Exec resource type -- the log levels are specified
    using the `loglevel` parameter, not `logoutput`.  This never
    worked, or at least hasn`t for ages, and now the docs are
    just correct.

    Somewhat refactored fileserving so that it no longer caches
    any objects, nor does it use Puppet's RAL resources.  In the
    process, I fixed #894 (you can now copy links) and refactored
    other classes as necessary.  Mostly it was fixing tests.

    Hopefully partially fixed #1010 -- clients should now fail
    to install files whose checksums do not match the checksum
    from the server.

    Fixed #1018 -- resources now have their namevars added as
    aliases in the resource catalog, just like they were added
    in the resource classes.

    Fixed #1037 -- remote unreadable files no longer have the
    permission denied exceptions caught, thus forbidding them
    from being replaced with 'nil'.

    The environment is now available as a variable in the manifests.

    Fixed #1043 -- autoloading now searches the plugins directory
    in each module, in addition to the lib directory.  The 'lib'
    directory is also deprecated, but supported for now to give
    people a chance to convert.

    Fixed #1003 -- Applying DavidS's patch to fix searching for
    tags in sql.

    Fixed #992 -- Puppet is now compatible with gems 1.0.1.

    Fixed #968 again, this time with tests -- parseonly works,
    including not compiling the configurations, and also storeconfigs
    is no longer required during parse-testing.

    Fixed #1021 -- the problem was that my method of determining
    the in-degree sometimes resulted in a lower number than the
    number of in-edges.

    Fixed #997 -- virtual defined types are no longer evaluated.
    NOTE: This introduces a behaviour change, in that you previously
    could realize a resource within a virtual defined resource, and now
    you must realize the entire defined resource, rather than just
    the contained resource.

    Fixed #1030 - class and definition evaluation has been significantly
    refactored, fixing this problem and making the whole interplay
    between the classes, definitions, and nodes, and the Compile class much
    cleaner.

    Exec resources must now have unique names, although the commands can still
    be duplicated.  This is easily accomplished by just specifying a unique
    name with whatever (unique or otherwise) command you need.

    Fixed #989 -- missing CRL files are correctly ignored, and the
    value should be set to 'false' to explicitly not look for these
    files.

    Fixed #1017 -- environment-specific modulepath is no longer ignored.

    Fixing #794 -- consolidating the gentoo configuration files.

    Fixing #976 -- both the full name of qualified classes and
    the class parts are now added as tags.  I've also
    created a Tagging module that we should push throughout
    the rest of the system that uses tags.

    Fixing #995 -- puppetd no longer dies at startup if the server
    is not running.

    Fixing #977 -- the rundir is again set to 1777.

    Fixed #971 -- classes can once again be included multiple
    times.

    Added builtin support for Nagios types using
    Naginator to parse and generate the files.

0.24.1
    Updated vim filetype detection. (#900 and #963)

    Default resources like schedules no longer conflict with
    managed resources. (#965)

    Removing the ability to disable http keep-alive, since
    it didn't really work anyway and it should no longer
    be necessary.

    Refactored http keep-alive so it actually works again.
    This should be sufficient enough that we no longer need the
    ability to disable keep-alive.  There is now a central
    module responsible for managing HTTP instances, along with
    all certificates in those instances.

    Fixed a backward compatibility issue when running 0.23.x
    clients against 0.24.0 servers -- relationships would
    consistently not work. (#967)

    Closing existing http connections when opening a new one,
    and closing all connections after each run. (#961)

    Removed warning about deprecated explicit plugins mounts.

0.24.0 (misspiggy)
    Modifying the behaviour of the certdnsnames setting.  It now defaults
    to an empty string, and will only be used if it is set to something
    else.  If it is set, then the host's FQDN will also be added as
    an alias.  The default behaviour is now to add 'puppet' and
    'puppet.$domain' as DNS aliases when the name for the cert being
    signed is equal to the signing machine's name, which will only
    be the case for CA servers.  This should result in servers always
    having the alias set up and no one else, but you can still override
    the aliases if you want.

    External node support now requires that you set the 'node_terminus'
    setting to 'exec'.  See the IndirectionReference on the wiki for more
    information.

    http_enable_post_connection_check added as a configuration
    option for puppetd.  This defaults to true, which validates the server
    SSL certificate against the requested host name in new versions of ruby.
    See #896 for more information.

    Mounts no longer remount swap filesystems.

    Slightly modifying how services manage their list of paths
    (and adding documention for it).  Services now default
    to the paths specified by the provider classes.

    Removed 'type' as a valid attribute for services, since it's been
    deprecated since the creation of providers.

    Removed 'running' as a valid attribute for services, since it's
    been deprecated since February 2006.

    Added modified patch by Matt Palmer which adds a 'plugins' mount,
    fixing #891.  See PluginsInModules on the wiki for information on
    usage.

    Empty dbserver and dbpassword settings will now be ignored when
    initializing Rails connections (patch by womble).

    Configuration settings can now be blank (patch by womble).

    Added calls to endpwent/endgrent when searching for user and group IDs,
    which fixes #791.

    Obviated 'target' in interfaces, as all file paths were automatically
    calculated anyway.  The parameter is still there, but it's
    not used and just generates a warning.

    Fixing some of the problems with interface management on Red Hat.
    Puppet now uses the :netmask property and does not try to set
    the bootproto (#762).

    You now must specify an environment and you are required to specify
    the valid environments for your site. (#911) 

    Certificates now always specify a subjectAltName, but it defaults
    to '*', meaning that it doesn't require DNS names to match.  You
    can override that behaviour by specifying a value for
    'certdnsnames', which will then require that hostname as a match (#896).

    Relationship metaparams (:notify, :require, :subscribe, and
    :before) now stack when they are collecting metaparam values
    from their containers (#446).  For instance, if a resource
    inside a definition has a value set for 'require', and you call
    the definition with 'require', the resource gets both requires,
    where before it would only retain its initial value.

    Changed the behavior of --debug to include Mongrel client
    debugging information.  Mongrel output will be written to
    the terminal only, not to the puppet debug log.  This should
    help anyone working with reverse HTTP SSL proxies. (#905)

    Fixed #800 -- invalid configurations are no longer
    cached.  This was done partially by adding a relationship
    validation step once the entire configuration is created,
    but it also required the previously-mentioned changes
    to how the configuration retrieval process works.

    Removed some functionality from the Master client,
    since the local functionality has been replaced
    with the Indirector already, and rearranging how configuration
    retrieval is done to fix ordering and caching bugs.

    The node scope is now above all other scopes besides
    the 'main' scope, which should help make its variables
    visible to other classes, assuming those classes were
    not included in the node's parent.

    Replaced GRATR::Digraph with Puppet::SimpleGraph as
    the base class for Puppet's graphing.  Functionality
    should be equivalent but with dramatically better
    performance.

    The --use-nodes and --no-nodes options are now obsolete.
    Puppet automatically detects when nodes are defined, and if
    they are defined it will require that a node be found,
    else it will not look for a node nor will it fail if it
    fails to find one.

    Fixed #832. Added the '--no-daemonize' option to puppetd and
    puppetmasterd.  NOTE: The default behavior of 'verbose' and
    'debug' no longer cause puppetd and puppetmasterd to not
    daemonize.

    Added k5login type. (#759)

    Fixed CA race condition. (#693)

    Added shortname support to config.rb and refactored addargs

0.23.2
    Fixed the problem in cron jobs where environment settings
    tended to multiple. (#749)

    Collection of resources now correctly only collects exported
    resources again.  This was broken in 0.23.0. (#731)

    'gen_config' now generates a configuration with
    all parameters under a heading that matches the
    process name, rather than keeping section headings.

    Refactored how the parser and interpreter relate,
    so parsing is now effectively an atomic process (thus
    fixing #314 and #729).  This makes the interpreter less
    prone to error and less prone to show the error to the
    clients.  Note that this means that if a configuration
    fails to parse, then the previous, parseable configuration
    will be used instead, so the client will not know that
    the configuration failed to parse.

    Added support for managing interfaces, thanks to work
    by Paul Rose.

    Fixed #652, thanks to a patch by emerose; --fqdn again
    works with puppetd.

    Added an extra check to the Mongrel support so that
    Apache can be used with optional cert checking, instead
    of mandatory, thus allowing Mongrel to function as the CA.
    This is thanks to work done by Marcin Owsiany.

0.23.1 (beaker)
    You can now specify relationships to classes, which work
    exactly like relationships to defined types:
        require => Class[myclass]
    This works with qualified classes, too.

    You can now do simple queries in a collection of
    exported resources.  You still cannot do multi-condition queries,
    though. (#703)

    puppetca now exits with a non-zero code if it cannot
    find any host certificates to clean. (Patch by Dean
    Wilson.)

    Fully-qualified resources can now have defaults. (#589)

    Resource references can now be fully-qualified names,
    meaning you can list definitions with a namespace as
    dependencies.  (#468)

    Files modified using a FileType instance, as ParsedFile
    does, will now automatically get backed up to the filebucket
    named "puppet".

    Added a 'maillist' type for managing mailing lists.

    Added a 'mailalias' type for managing mail aliases.

    Added patch by Valentin Vidic that adds the '+>' syntax to
    resources, so parameter values can be added to.

    The configuration client now pulls libraries down to $libdir,
    and all autoloading is done from there with full support
    for any reloadable file, such as types and providers. (#621)
    Note that this is not backward compatible -- if you're using
    pluginsync right now, you'll need to disable it on your clients
    until you can upgrade them.

    The Rails log level can now be set via (shockingly!) the
    'rails_loglevel' parameter (#710).  Note that this isn't
    exactly the feature asked for, but I could not find a
    way to directly copy ActiveRecord's concept of an environment.

    External node sources can now return undefined classes (#687). 

    Puppet clients now have http proxy support (#701).

    The parser now throws an error when a resource reference
    is created for an unknown type.  Also, resource references
    look up defined types and translate their type accordingly. (#706)

    Hostnames can now be double quoted.

    Adding module autoloading (#596) -- you can now 'include' classes
    from modules without ever needing to specifically load them.

    Class names and node names now conflict (#620).

0.23.0
    Modified the fileserver to cache file information, so that
    each file isn't being read on every connection.  Also,
    added londo's patch from #678 to avoid reading entire files
    into memory.

    Fixed environment handling in the crontab provider (#669).

    Added patch by trombik in #572, supporting old-style
    freebsd init scripts with '.sh' endings.

    Added fink package provider (#642), as provided by 'do'.

    Marked the dpkg package provider as versionable (#647).

    Applied patches by trombik to fix FreeBSD ports (#624 and #628).

    Fixed the CA server so that it refuses to send back a certificate
    whose public key doesn't match the CSR.  Instead, it tells the
    user to run 'puppetca --clean'.

    Invalid certificates are no longer written to disk (#578).

    Added a package provider (appdmg) able to install .app packages
    on .dmg files on OS X (#641).

    Applied the patch from #667 to hopefully kill the client hanging
    problems (permanently, this time).

    Fixed functions so that they accept most other rvalues as valid values
    (#548).

    COMPATIBILITY ALERT:
    Significantly reworked external node support, in a way that's NOT
    backward-compatible:

        Only ONE node source can be used -- you can use LDAP, code, or
        an external node program, but not more than one.
    
        LDAP node support has two changes:  First, the "ldapattrs" attribute is
        now used for setting the attributes to retrieve from the server (in
        addition to required attriutes), and second, all retrieved attributes
        are set as variables in the top scope.  This means you can set attributes
        on your LDAP nodes and they will automatically appear as variables
        in your configurations.

        External node support has been completely rewritten.  These programs must
        now generate a YAML dump of a hash, with "classes" and "parameters" keys.
        The classes should be an array, and the parameters should be a hash.  The
        external node program has no support for parent nodes -- the script must
        handle that on its own.

    Reworked the database schema used to store configurations with the
    storeconfigs option.  
    
    Replaced the obsolete RRD ruby library with the maintained
    RubyRRDtool library (which requires rrdtool2) (#659).

    The Portage package provider now calls eix-update automatically
    when eix's database is absent or out of sync (#666).

    Mounts now correctly handle existing fstabs with no pass or dump values
    (#550).

    Mounts now default to 0 for pass and dump (#112).

    Added urpmi support (#592).

    Finishing up the type => provider interface work.  Basically, package
    providers now return lists of provider instances.  In the proces,
    I rewrote the interface between package types and providers, and also
    enabled prefetching on all packages.  This should significantly speed
    up most package operations.

    Hopefully fixing the file descriptor/open port problems, with patches
    from Valentin Vidic.

    Significantly reworked the type => provider interface with respect to
    listing existing provider instances.  The class method on both
    class heirarchies has been renamed to 'instances', to start.  Providers
    are now expected to return provider instances, instead of creating
    resources, and the resource's 'instances' method is expected to
    find the matching resource, if any, and set the resource's
    provider appropriately.  This *significantly* reduces the reliance on
    effectively global state (resource references in the resource classes).
    This global state will go away soon.

    Along with this change, the 'prefetch' class method on providers now
    accepts the list of resources for prefetching.  This again reduces
    reliance on global state, and makes the execution path much easier
    to follow.

    Fixed #532 -- reparsing config files now longer throws an exception.

    Added some warnings and logs to the service type so
    users will be encouraged to specify either "ensure"
    or "enabled" and added debugging to indicate why
    restarting is skipped when it is.

    Changed the location of the classes.txt to the state
    directory.

    Added better error reporting on unmatched brackets.

    Moved puppetd and puppetmasterd to sbin in svn and fixed install.rb
    to copy them into sbin on the local system appropriately.  (#323)

    Added a splay option (#501).  It's disabled when running under
    --test in puppetd.  The value is random but cached.  It defaults
    to the runinterval but can be tuned with --splaylimit

    Changing the notify type so that it always uses
    the loglevel.

    Fixing #568 - nodes can inherit from quoted node names.

    Tags (and thus definitions and classes) can now be a single
    character. (#566)

    Added an 'undef' keyword (#629), which will evaluate to ""
    within strings but when used as a resource parameter value
    will cause that parameter to be evaluated as undefined.

    Changed the topological sort algorithm (#507) so it will always
    fail on cycles.

    Added a 'dynamicfacts' configuration option; any facts in that
    comma-separated list will be ignored when comparing facts to 
    see if they have changed and thus whether a recompile is necessary.

    Renamed some poorly named internal variables:
        @models in providers are now either @resource or
        @resource_type (#605).

        @children is no longer used except by components (#606).

        @parent is now @resource within parameters (#607).

    The old variables are still set for backward compatibility.

    Significantly reworking configuration parsing.  Executables all now
    look for 'puppet.conf' (#206), although they will parse the old-style
    configuration files if they are present, although they throw a deprecation
    warning.  Also, file parameters (owner, mode, group) are now set on the
    same line as the parameter, in brackets. (#422)

    Added transaction summaries (available with the --summarize option),
    useful for getting a quick idea of what happened in a transaction.
    Currently only useful on the client or with the puppet interpreter.

    Changed the interal workings for retrieve and removed the :is attribute
    from Property.  The retrieve methods now return the current value of
    the property for the system.

    Removed acts_as_taggable from the rails models.

0.22.4
    Execs now autorequire the user they run as, as long as the user
    is specified by name. (#430)

    Files on the local machine but not on the remote server during
    a source copy are now purged if purge => true. (#594)

    Providers can now specify that some commands are optional (#585).
    Also, the 'command' method returns nil on missing commands,
    rather than throwing an error, so the presence of commands
    be tested.

    The 'useradd' provider for Users can now manage passwords.
    No other providers can, at this point.

    Parameters can now declare a dependency on specific
    features, and parameters that require missing features
    will not be instantiated.  This is most useful for
    properties.

    FileParsing classes can now use instance_eval to add
    many methods at once to a record type.

    Modules no longer return directories in the list of found
    manifests (#588).

    The crontab provider now defaults to root when there is no
    USER set in the environment.

    Puppetd once again correctly responds to HUP.

    Added a syntax for referring to variables defined in
    other classes (e.g., $puppet::server).

    STDIN, STDOUT, STDERR are now redirected to /dev/null in
    service providers descending from base.

    Certificates are now valid starting one day before they are
    created, to help handle small amounts of clock skew.

    Files are no longer considered out of sync if some properties
    are out of sync but they have no properties that can create
    the file.

0.22.3
    Fixed backward compatibility for logs and metrics from older clients.

    Fixed the location of the authconfig parameters so there aren't
    loading order issues.

    Enabling attribute validation on the providers that subclass
    'nameservice', so we can verify that an integer is passed to
    UID and GID.

    Added a stand-alone filebucket client, named 'filebucket'.

    Fixed the new nested paths for filebuckets; the entire md5 sum was
    not being stored.

    Fixing #553; -M is no longer added when home directories are being
    managed on Red Hat.

0.22.2 (grover)
    Users can now manage their home directories, using the managehome
    parameter, partially using patches provided by Tim Stoop and
    Matt Palmer. (#432)

    Added 'ralsh' (formerly x2puppet) to the svn tree.  When possible it
    should be added to the packages.

    The 'notify' type now defaults to its message being the same as its name.

    Reopening $stdin to read from /dev/null during execution, in hopes that
    init scripts will stop hanging.

    Changed the 'servername' fact set on the server to use the server's fqdn,
    instead of the short-name.

    Changing the location of the configuration cache.  It now defaults to being
    in the state directory, rather than in the configuration directory.

    All parameter instances are stored in a single @parameters instance variable
    hash within resource type instances.  We used to use separate hashes for
    each parameter type.

    Added the concept of provider features.  Eventually these should be able
    to express the full range of provider functionality, but for now they can
    test a provider to see what methods it has set and determine what features it
    provides as a result.  These features are integrated into the doc generation
    system so that you get feature documentation automatically.

    Switched apt/aptitide to using "apt-cache policy" instead of "apt-cache showpkg"
    for determining the latest available version. (#487)

    FileBuckets now use a deeply nested structure for storing files, so
    you do not end up with hundreds or thousands of files in the same
    directory. (#447)

    Facts are now cached in the state file, and when they change the configuration
    is always recompiled. (#519)

    Added 'ignoreimport' setting for use in commit hooks.  This causes the
    parser to ignore import statements so a single file can be parse-checked.  (#544)

    Import statements can now specify multiple comma-separated arguments.

    Definitions now support both 'name' and 'title', just like any other
    resource type. (#539)

    Added a generate() command, which sets values to the result of an external
    command. (#541)

    Added a file() command to read in files with no interpolation.  The first
    found file has its content returned.

    puppetd now exits if no cert is present in onetime mode. (#533)

    The client configuration cache can be safely removed and the client
    will correctly realize the client is not in sync.

    Resources can now be freely deleted, thus fixing many problems introduced
    when deletion of required resources was forbidden when purging was introduced.
    Only resources being purged will not be deleted.

    Facts and plugins now download even in noop mode (#540).

    Resources in noop mode now log when they would have responded to an event (#542).

    Refactored cron support entirely.  Cron now uses providers, and there
    is a single 'crontab' provider that handles user crontabs.  While this
    refactor does not include providers for /etc/crontab or cron.d, it should
    now be straightforward to write those providers.

    Changed the parameter sorting so that the provider parameter comes
    right after name, so the provider is available when the other parameters
    and properties are being created.

    Redid some of the internals of the ParsedFile provider base class.
    It now passes a FileRecord around instead of a hash.

    Fixing a bug related to link recursion that caused link directories
    to always be considered out of sync.

    The bind address for puppetmasterd can now be specified with 
    --bindaddress.

    Added (probably experimental) mongrel support.  At this point you're
    still responsible for starting each individual process, and you have to
    set up a proxy in front of it.

    Redesigned the 'network' tree to support multiple web servers, including
    refactoring most of the structural code so it's much clearer and more
    reusable now.

    Set up the CA client to default to ca_server and ca_port, so you can
    easily run a separate CA.

    Supporting hosts with no domain name, thanks to a patch from
    Dennis Jacobfeuerborn.

    Added an 'ignorecache' option to tell puppetd to force a recompile, thanks to
    a patch by Chris McEniry.

    Made up2date the default for RHEL < 4 and yum the default for the rest.

    The yum provider now supports versions.

    Case statements correctly match when multiple values are provided,
    thanks to a patch by David Schmitt.

    Functions can now be called with no arguments.

    String escapes parse correctly in all cases now, thanks to a patch by
    cstorey.

    Subclasses again search parent classes for defaults.

    You can now purge apt and dpkg packages.

    When doing file recursion, 'ensure' only affects the top-level directory.

    States have been renamed to Properties.

0.22.1 (kermit) -- Mostly a bugfix release
    Compile times now persist between restarts of puppetd.

    Timeouts have been added to many parts of Puppet, reducing the likelihood
    if it hanging forever on broken scripts or servers.

    All of the documentation and recipes have been moved to the wiki by Peter
    Abrahamsen and Ben Kite has moved the FAQ to the wiki.

    Explicit relationships now override automatic relationships, allowing you
    to manually specify deletion order when removing resources.

    Resources with dependencies can now be deleted as long as all of their
    dependencies are also being deleted.

    Namespaces for both classes and definitions now work much more consistently.
    You should now be able to specify a class or definition with a namespace
    everywhere you would normally expect to be able to specify one without.

    Downcasing of facts can be selectively disabled.

    Cyclic dependency graphs are now checked for and forbidden.

    The netinfo mounts provider was commented out, because it really doesn't
    work at all.  Stupid NetInfo stores mount information with the device as
    the key, which doesn't work with my current NetInfo code.

    Otherwise, lots and lots of bugfixes.  Check the tickets associated with the
    'kermit' milestone.

0.22.0
    Integrated the GRATR graph library into Puppet, for handling resource
    relationships.

    Lots of bug-fixes (see bugs tickets associated with the 'minor' milestone).

    Added new 'resources' metatype, which currently only includes the ability
    to purge unmanaged resources.

    Added better ability to generate new resource objects during transactions
    (using 'generate' and 'eval_generate' methods).

    Rewrote all Rails support with a much better database design.  Export/collect
    now works, although the database is incompatible with previous versions.

    Removed downcasing of facts and made most of the language case-insensitive.

    Added support for printing the graphs built during transactions.

    Reworked how paths are built for logging.

    Switched all providers to directly executing commands instead of going through
    a subshell, which removes the need to quote or escape arguments.

0.20.1
    Mostly a bug-fix release, with the most important fix being the
    multiple-definition error.

    Completely rewrote the ParsedFile system; each provider is now much
    shorter and much more maintainable.  However, fundamental problems
    were found with the 'port' type, so it was disabled.  Also, added
    a NetInfo provider for 'host' and an experimental NetInfo provider
    for 'mount'.

    Made the RRDGraph report *much* better and added reference
    generation for reports and functions.

0.20.0
    Significantly refactored the parser.  Resource overrides now consistently
    work anywhere in a class hierarchy.

    The language was also modified somewhat.  The previous export/collect syntax
    is now used for handling virtual objects, and export/collect (which is still
    experimental) now uses double sigils (@@ and <<| |>>).

    Resource references (e.g., File["/etc/passwd"]) now have to be capitalized,
    in fitting in with capitalizing type operations.

    As usual, lots of other smaller fixes, but most of the work was in the language.

0.19.3
    Fixing a bug in server/master.rb that causes the hostname
    not to be available in locally-executed manifests.

0.19.2
    Fixing a few smaller bugs, notably in the reports system.

    Refreshed objects now generate an event, which can result in further
    refreshes of other objects.

0.19.1
    Fixing two critical bugs:  User management works again and cron jobs are
    no longer added to all user accounts.

0.19.0
    Added provider support.

    Added support for %h, %H, and %d expansion in fileserver.conf.

    Added Certificate Revocation support.

    Made dynamic loading pervasive -- nearly every aspect of Puppet will now
    automatically load new instances (e.g., types, providers, and reports).

    Added support for automatic distribution of facts and plugins (custom types).

0.18.4
    Another bug-fix release.  The most import bug fixed is that
    cronjobs again work even with initially empty crontabs.

0.18.3
    Mostly a bug-fix release; fixed small bugs in the functionality added in
    0.18.2.

0.18.2
    Added templating support.

    Added reporting.

    Added gem and blastwave packaging support.

0.18.1
    Added signal handlers for HUP, so both client and server deal correctly with it.

    Added signal handler for USR1, which triggers a run on the client.

    As usual, fixed many bugs.

    Significant fixes to puppetrun -- it should behave much more correctly now.

    Added "fail" function which throws a syntax error if it's encountered.

    Added plugin downloading from the central server to the client.  It must be
    enabled with --pluginsync.

    Added support for FreeBSD's special "@daily" cron schedules.

    Correctly handling spaces in file sources.

    Moved documentation into svn tree.
    
0.18.0
    Added support for a "default" node.

    When multiple nodes are specified, they must now be comma-separated (this
    introduces a language incompatibility).

    Failed dependencies cause dependent objects within the same transaction
    not to run.

    Many updates to puppetrun

    Many bug fixes

    Function names are no longer reserved words.

    Links can now replace files.

0.17.2
    Added "puppetrun" application and associated runner server and client classes.

    Fixed cron support so it better supports valid values and environment settings.

0.17.1
    Fixing a bug requiring rails on all Debian boxes

    Fixing a couple of other small bugs

0.17.0
    Adding ActiveRecord integration on the server

    Adding export/collect functionality

    Fixing many bugs

0.16.5
    Fixing a critical bug in importing classes from other files

    Fixing nodename handling to actually allow dashes

0.16.4
    Fixing a critical bug in puppetd when acquiring a certificate for the first
    time

0.16.3
    Some significant bug fixes

    Modified puppetd so that it can now function as an agent independent
    of a puppetmasterd process, e.g., using the PuppetShow web application.

0.16.2
    Modified some of the AST classes so that class names, definition names, and
    node names are all set within the code being evaluated, so 'tagged(name)' returns
    true while evaluating 'name', for instance.

    Added '--clean' argument to puppetca to remove all traces of a given
    client.

0.16.1
    Added 'tagged' and 'defined' functions.

    Moved all functions to a general framework that makes it very easy to add new
    functions.

0.16.0
    Added 'tag' keyword/function.

    Added FreeBSD Ports support

    Added 'pelement' server for sending or receiving Puppet objects, although
    none of the executables use it yet.

0.15.3
    Fixed many bugs in :exec, including adding support for arrays of checks

    Added autoloading for types and service variants (e.g., you can now
    just create a new type in the appropriate location and use it in Puppet,
    without modifying the core Puppet libs).

0.15.2
    Added darwinport, Apple .pkg, and freebsd package types
    Added 'mount type
    Host facts are now set at the top scope (Bug #103)
    Added -e (inline exection) flag to 'puppet' executable
    Many small bug fixes

0.15.1
    Fixed 'yum' installs so that they successfully upgrade packages.
    Fixed puppetmasterd.conf file so group settings take.

0.15.0
    Upped the minor release because the File server is incompatible with 0.14,
        because it now handles links.

    The 'symlink' type is deprecated (but still present), in favor of using
        files with the 'target' parameter.

    Unset variables no longer throw an error, they just return an empty string

    You can now specify tags to restrict which objects run during a given run.

    You can also specify to skip running against the cached copy when there's
    a failure, which is useful for testing new configurations.

    RPMs and Sun packages can now install, as long as they specify a package
        location, and they'll automatically upgrade if you point them to a new
        file with an upgrade.
    Multiple bug fixes.


0.14.1
    Fixed a couple of small logging bugs
    Fixed a bug with handling group ownership of links

0.14.0
    Added some ability to selectively manage symlinks when doing file management
    Many bug fixes
    Variables can now be used as the test values in case statements and selectors
    Bumping a minor release number because 0.13.4 introduced a protocol
        incompatibility and should have had a minor rev bump

0.13.6
    Many, many small bug fixes
    FreeBSD user/group support has been added
    The configuration system has been rewritten so that daemons can now generate
        and repair the files and directories they need. (Fixed bug #68.)
    Fixed the element override issues; now only subclasses can override values.

0.13.5
    Fixed packages so types can be specified
    Added 'enable' state to services, although it does not work everywhere yet

0.13.4
    A few important bug fixes, mostly in the parser.

0.13.3
    Changed transactions to be one-stage instead of two
    Changed all types to use self[:name] instead of self.name, to support
        the symbolic naming implemented in 0.13.1

0.13.2
    Changed package[answerfile] to package[adminfile], and added package[responsefile]
    Fixed a bunch of internal functions to behave more consistently and usefully

0.13.1
    Fixed RPM spec files to create puppet user and group (lutter)
    Fixed crontab reading and writing (luke)
    Added symbolic naming in the language (luke)

0.13.0
    Added support for configuration files.
    Even more bug fixes, including the infamous 'frozen object' bug, which was a
        problem with 'waitforcert'.
    David Lutterkort got RPM into good shape.

0.12.0
    Added Scheduling, and many bug fixes, of course.

0.11.2
    Fixed bugs related to specifying arrays of requirements
    Fixed a key bug in retrieving checksums
    Fixed lots of usability bugs
    Added 'fail' methods that automatically add file and line info when possible,
    and converted many errors to use that method

0.11.1
    Fixed bug with recursive copying with 'ignore' set.
    Added OpenBSD package support.

0.11.0
    Added 'ensure' state to many elements.
    Modified puppetdoc to correctly handle indentation and such.
    Significantly rewrote much of the builtin documentation to take advantage
        of the new features in puppetdoc, including many examples.

0.10.2
    Added SMF support
    Added autorequire functionality, with specific support for exec and file
        Exec elements autorequire any mentioned files, including the scripts,
        along with their CWDs.
        Files autorequire any parent directories.
    Added 'alias' metaparam.
    Fixed dependencies so they don't depend on file order.

0.10.1
    Added Solaris package support and changed puppetmasterd to run as
    a non-root user.

0.10.0
    Significant refactoring of how types, states, and parameters work, including
    breaking out parameters into a separate class.  This refactoring did not
    introduce much new functionality, but made extension of Puppet significantly
    easier

    Also, fixed the bug with 'waitforcert' in puppetd.

0.9.4
    Small fix to wrap the StatusServer class in the checks for required classes.
    
0.9.3
    Fixed some significant bugs in cron job management.

0.9.2
    Second Public Beta

0.9.0
    First Public Beta<|MERGE_RESOLUTION|>--- conflicted
+++ resolved
@@ -1,10 +1,7 @@
-<<<<<<< HEAD
 0.25.0
     Fixed #1840 - Bug fixes and improvements for Emacs puppet-mode.el
-=======
-0.25.x
+
     Updated Red Hat spec file 0.24.7
->>>>>>> 7403330c
 
 0.24.7
     Fixed #1804 - Added VDev and MultiVDev properties to the ZPool type
