language: ruby
sudo: false
before_install:
  - gem install bundler -v 1.10
bundler_args: --without development
script:
  - "bundle exec rake $CHECK"
notifications:
  email: false
rvm:
<<<<<<< HEAD
  - ruby-head
  - 2.2.3
=======
  - 2.2.4
>>>>>>> cabf7816
  - 2.1.8
  - 2.0.0
  - 1.9.3

env:
  - "CHECK=parallel:spec\\[2\\]"
  - "CHECK=rubocop"
  - "CHECK=commits"

matrix:
  exclude:
<<<<<<< HEAD
    - rvm: ruby-head
      env: "CHECK=rubocop"
    - rvm: 2.2.3
=======
    - rvm: 2.2.4
>>>>>>> cabf7816
      env: "CHECK=rubocop"
    - rvm: 2.0.0
      env: "CHECK=rubocop"
    - rvm: 1.9.3
      env: "CHECK=rubocop"
<<<<<<< HEAD
    - rvm: ruby-head
      env: "CHECK=commits"
    - rvm: 2.2.3
=======
    - rvm: 2.2.4
>>>>>>> cabf7816
      env: "CHECK=commits"
    - rvm: 2.0.0
      env: "CHECK=commits"
    - rvm: 1.9.3
      env: "CHECK=commits"<|MERGE_RESOLUTION|>--- conflicted
+++ resolved
@@ -8,12 +8,8 @@
 notifications:
   email: false
 rvm:
-<<<<<<< HEAD
   - ruby-head
-  - 2.2.3
-=======
   - 2.2.4
->>>>>>> cabf7816
   - 2.1.8
   - 2.0.0
   - 1.9.3
@@ -25,25 +21,17 @@
 
 matrix:
   exclude:
-<<<<<<< HEAD
     - rvm: ruby-head
       env: "CHECK=rubocop"
-    - rvm: 2.2.3
-=======
     - rvm: 2.2.4
->>>>>>> cabf7816
       env: "CHECK=rubocop"
     - rvm: 2.0.0
       env: "CHECK=rubocop"
     - rvm: 1.9.3
       env: "CHECK=rubocop"
-<<<<<<< HEAD
     - rvm: ruby-head
       env: "CHECK=commits"
-    - rvm: 2.2.3
-=======
     - rvm: 2.2.4
->>>>>>> cabf7816
       env: "CHECK=commits"
     - rvm: 2.0.0
       env: "CHECK=commits"
