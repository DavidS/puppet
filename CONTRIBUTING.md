# How to contribute

Third-party patches are essential for keeping Puppet great. We simply can't
access the huge number of platforms and myriad configurations for running
Puppet. We want to keep it as easy as possible to contribute changes that
get things working in your environment. There are a few guidelines that we
need contributors to follow so that we can have a chance of keeping on
top of things.

## Puppet Core vs Modules

New functionality is typically directed toward modules to provide a slimmer
Puppet Core, reducing its surface area, and to allow greater freedom for
module maintainers to ship releases at their own cadence, rather than
being held to the cadence of Puppet releases. With Puppet 4's "all in one"
packaging, a list of modules at specific versions will be packaged with the
core so that popular types and providers will still be available as part of
the "out of the box" experience.

Generally, new types and new OS-specific providers for existing types should
be added in modules. Exceptions would be things like new cross-OS providers
and updates to existing core types.

If you are unsure of whether your contribution should be implemented as a
module or part of Puppet Core, you may visit [#puppet-dev on slack](https://puppetcommunity.slack.com/), or ask on
the [puppet-dev mailing list](https://groups.google.com/forum/#!forum/puppet-dev) for advice.

## Getting Started

<<<<<<< HEAD
* Make sure you have a [Jira account](https://tickets.puppetlabs.com).
* Make sure you have a [GitHub account](https://github.com/signup/free).
* Submit a ticket for your issue, assuming one does not already exist.
  * Clearly describe the issue including steps to reproduce when it is a bug.
  * Make sure you fill in the earliest version that you know has the issue.
* Fork the repository on GitHub.
=======
* Make sure you have a [Jira account](https://tickets.puppetlabs.com)
* Make sure you have a [GitHub account](https://github.com/signup/free)
* Submit a Jira ticket for your issue if one does not already exist.
  * Clearly describe the issue including steps to reproduce when it is a bug
  * Make sure you fill in the earliest version that you know has the issue.
  * A ticket is not necessary for [trivial changes](https://docs.puppet.com/community/trivial_patch_exemption.html)
* Fork the repository on GitHub
>>>>>>> 1ce85133

## Making Changes

* Create a topic branch from where you want to base your work.
  * This is usually the master branch.
  * Only target release branches if you are certain your fix must be on that
    branch.
  * To quickly create a topic branch based on master, run `git checkout -b
    fix/master/my_contribution master`. Please avoid working directly on the
    `master` branch.
* Make commits of logical and atomic units.
* Check for unnecessary whitespace with `git diff --check` before committing.
* Make sure your commit messages are in the proper format. If the commit
  addresses an issue filed in the
  [Puppet Jira project](https://tickets.puppetlabs.com/browse/PUP), start
  the first line of the commit with the issue number in parentheses.

  ```
      (PUP-1234) Make the example in CONTRIBUTING imperative and concrete

      Without this patch applied the example commit message in the CONTRIBUTING
      document is not a concrete example. This is a problem because the
      contributor is left to imagine what the commit message should look like
      based on a description rather than an example. This patch fixes the
      problem by making the example concrete and imperative.

      The first line is a real-life imperative statement with a ticket number
      from our issue tracker. The body describes the behavior without the patch,
      why this is a problem, and how the patch fixes the problem when applied.
  ```
* Make sure you have added the necessary tests for your changes.
* Run _all_ the tests to assure nothing else was accidentally broken. First
  install all the test dependencies with `bundle install --path .bundle`. Then
  either run all the tests serially with `bundle exec rspec spec` or in parallel
  with `bundle exec rake parallel:spec[process_count]`

## Writing Translatable Code

We use [gettext tooling](https://github.com/puppetlabs/gettext-setup-gem) to
extract user-facing strings and pull in translations based on the user's locale
at runtime. In order for this tooling to work, all user-facing strings must be
wrapped in the `_()` translation function, so they can be extracted into files
for the translators.

When adding user-facing strings to your work, follow these guidelines:

* Use full sentences. Strings built up out of concatenated bits are hard to translate.
* Use string formatting instead of interpolation. Use the hash format and give good names to the placeholder values that can be used by translators to understand the meaning of the formatted values.
  For example: `_('Creating new user %{name}.') % { name: user.name }`
* Use `n_()` for pluralization. (see gettext gem docs linked above for details)

It is the responsibility of contributors and code reviewers to ensure that all
user-facing strings are marked in new PRs before merging.

## Making Trivial Changes

<<<<<<< HEAD
### Documentation

For changes of a trivial nature to comments and documentation, it is not
always necessary to create a new ticket in Jira. In this case, it is
appropriate to start the first line of a commit with `(docs)` instead of
a ticket number.

If a Jira ticket exists for the documentation commit, you can include it
after the `(docs)` token.

```
    (docs)(DOCUMENT-000) Add docs commit example to CONTRIBUTING
=======
For [changes of a trivial nature](https://docs.puppet.com/community/trivial_patch_exemption.html), it is not always necessary to create a new
ticket in Jira. In this case, it is appropriate to start the first line of a
commit with one of  `(docs)`, `(maint)`, or `(packaging)` instead of a ticket
number.

````
    (docs) Add documentation commit example to CONTRIBUTING
>>>>>>> 1ce85133

    There is no example for contributing a documentation commit
    to the Puppet repository. This is a problem because the contributor
    is left to assume how a commit of this nature may appear.

    The first line is a real-life imperative statement with '(docs)' in
    place of what would have been the PUP project ticket number in a
    non-documentation related commit. The body describes the nature of
    the new documentation or comments added.
```

For commits that address trivial repository maintenance tasks or packaging
issues, start the first line of the commit with `(maint)` or `(packaging)`,
respectively.

## Submitting Changes

* Sign the [Contributor License Agreement](http://links.puppet.com/cla).
* Push your changes to a topic branch in your fork of the repository.
* Submit a pull request to the repository in the puppetlabs organization.
* Update your Jira ticket to mark that you have submitted code and are ready
  for it to be reviewed (Status: Ready for Merge).
  * Include a link to the pull request in the ticket.
* The core team looks at Pull Requests on a regular basis in a weekly triage
  meeting that we hold in a public Google Hangout. The hangout is announced in
  the weekly status updates that are sent to the puppet-dev list. Notes are
  posted to the [Puppet Community community-triage
  repo](https://github.com/puppet-community/community-triage/tree/master/core/notes)
  and include a link to a YouTube recording of the hangout.
* After feedback has been given we expect responses within two weeks. After two
  weeks we may close the pull request if it isn't showing any activity.

## Revert Policy

By running tests in advance and by engaging with peer review for prospective
changes, your contributions have a high probability of becoming long lived
parts of the the project. After being merged, the code will run through a
series of testing pipelines on a large number of operating system
environments. These pipelines can reveal incompatibilities that are difficult
to detect in advance.

If the code change results in a test failure, we will make our best effort to
correct the error. If a fix cannot be determined and committed within 24 hours
of its discovery, the commit(s) responsible _may_ be reverted, at the
discretion of the committer and Puppet maintainers. This action would be taken
to help maintain passing states in our testing pipelines.

The original contributor will be notified of the revert in the Jira ticket
associated with the change. A reference to the test(s) and operating system(s)
that failed as a result of the code change will also be added to the Jira
ticket. This test(s) should be used to check future submissions of the code to
ensure the issue has been resolved.

### Summary

* Changes resulting in test pipeline failures will be reverted if they cannot
  be resolved within one business day.

## Additional Resources

* [Puppet community guidelines](https://docs.puppet.com/community/community_guidelines.html)
* [Bug tracker (Jira)](https://tickets.puppetlabs.com)
* [Contributor License Agreement](http://links.puppet.com/cla)
* [General GitHub documentation](https://help.github.com/)
* [GitHub pull request documentation](https://help.github.com/articles/creating-a-pull-request/)
* #puppet-dev IRC channel on freenode.org ([Archive](https://botbot.me/freenode/puppet-dev/))
* [puppet-dev mailing list](https://groups.google.com/forum/#!forum/puppet-dev)
* [Community PR Triage notes](https://github.com/puppet-community/community-triage/tree/master/core/notes)<|MERGE_RESOLUTION|>--- conflicted
+++ resolved
@@ -27,22 +27,13 @@
 
 ## Getting Started
 
-<<<<<<< HEAD
 * Make sure you have a [Jira account](https://tickets.puppetlabs.com).
 * Make sure you have a [GitHub account](https://github.com/signup/free).
-* Submit a ticket for your issue, assuming one does not already exist.
+* Submit a Jira ticket for your issue if one does not already exist.
   * Clearly describe the issue including steps to reproduce when it is a bug.
   * Make sure you fill in the earliest version that you know has the issue.
+  * A ticket is not necessary for [trivial changes](https://docs.puppet.com/community/trivial_patch_exemption.html)
 * Fork the repository on GitHub.
-=======
-* Make sure you have a [Jira account](https://tickets.puppetlabs.com)
-* Make sure you have a [GitHub account](https://github.com/signup/free)
-* Submit a Jira ticket for your issue if one does not already exist.
-  * Clearly describe the issue including steps to reproduce when it is a bug
-  * Make sure you fill in the earliest version that you know has the issue.
-  * A ticket is not necessary for [trivial changes](https://docs.puppet.com/community/trivial_patch_exemption.html)
-* Fork the repository on GitHub
->>>>>>> 1ce85133
 
 ## Making Changes
 
@@ -99,28 +90,16 @@
 
 ## Making Trivial Changes
 
-<<<<<<< HEAD
-### Documentation
-
-For changes of a trivial nature to comments and documentation, it is not
-always necessary to create a new ticket in Jira. In this case, it is
-appropriate to start the first line of a commit with `(docs)` instead of
-a ticket number.
+For [changes of a trivial nature](https://docs.puppet.com/community/trivial_patch_exemption.html), it is not always necessary to create a new
+ticket in Jira. In this case, it is appropriate to start the first line of a
+commit with one of  `(docs)`, `(maint)`, or `(packaging)` instead of a ticket
+number.
 
 If a Jira ticket exists for the documentation commit, you can include it
 after the `(docs)` token.
 
 ```
     (docs)(DOCUMENT-000) Add docs commit example to CONTRIBUTING
-=======
-For [changes of a trivial nature](https://docs.puppet.com/community/trivial_patch_exemption.html), it is not always necessary to create a new
-ticket in Jira. In this case, it is appropriate to start the first line of a
-commit with one of  `(docs)`, `(maint)`, or `(packaging)` instead of a ticket
-number.
-
-````
-    (docs) Add documentation commit example to CONTRIBUTING
->>>>>>> 1ce85133
 
     There is no example for contributing a documentation commit
     to the Puppet repository. This is a problem because the contributor
