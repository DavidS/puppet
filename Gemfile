--- conflicted
+++ resolved
@@ -39,14 +39,8 @@
   gem "rake", *location_for(ENV['RAKE_LOCATION'] || '~> 12.2')
   gem "rspec", "~> 3.1", require: false
   gem "rspec-its", "~> 1.1", require: false
-<<<<<<< HEAD
-  gem 'vcr', '~> 2.9', require: false
-  gem 'webmock', '~> 1.24', require: false
-=======
-  gem "rspec-collection_matchers", "~> 1.1", require: false
   gem 'vcr', '~> 5.0', require: false
   gem 'webmock', '~> 3.0', require: false
->>>>>>> 0d30251b
   gem 'yard', require: false
 
   gem 'rubocop', '~> 0.49', require: false, platforms: [:ruby]
